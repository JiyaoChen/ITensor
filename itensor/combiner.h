//
// Distributed under the ITensor Library License, Version 1.0.
//    (See accompanying LICENSE file.)
//
#ifndef __COMBINER_H
#define __COMBINER_H

#include "itensor.h"

/*
Combine several indices into one, use * to convert tensors efficiently
   \
    \
  ---C====
    /
   /

*/
class Combiner
    {
    public:

    typedef boost::array<Index,NMAX+1>::const_iterator 
    left_it;

    //Accessor Methods ----------------------------------------------

    inline const Index& 
    right() const 
        { init(); return right_; }

    int 
    numLeft() const { return rl_; }

    const Index& 
    left(int j) const { return GET(left_,j); }

    const std::pair<left_it,left_it> 
    left() const 
        { 
        return std::make_pair(left_.begin()+1,left_.begin()+rl_+1); 
        }

    //Constructors --------------------------------------------------

    Combiner() : rl_(0), initted(false) {}

    Combiner(const Index& l1, const Index& l2 = Index::Null(), 
             const Index& l3 = Index::Null(), const Index& l4 = Index::Null(), 
             const Index& l5 = Index::Null(), const Index& l6 = Index::Null(), 
             const Index& l7 = Index::Null(), const Index& l8 = Index::Null() );

    Combiner(const Combiner& other) { operator=(other); }

    //Operators -----------------------------------------------------

    ITensor 
    operator*(const ITensor& t) const 
        { ITensor res; product(t,res); return res; }

    Combiner&
    operator=(const Combiner& other);

    //Index Methods -------------------------------------------------

    inline bool 
    isInit() const { return initted; }

    void 
    reset();

    void 
    addleft(const Index& l);// Include another left index

    //Call addleft on a vector of Indices ls[0]..ls[ls.size()-1]
    void
    addleft(const std::vector<Index>& ls);

    //Initialize after all lefts are added and before being used
    void 
    init(std::string rname = "cmb", 
         IndexType type = Link, 
         Arrow dir = Out,
         int primelevel = 0) const;

    void
    prime(int inc = 1);

    void
    prime(IndexType type, int inc = 1);

    friend Combiner
    primed(Combiner C, int inc = 1);


    //Other Methods -------------------------------------------------

    Real
    uniqueReal() const;

    operator ITensor() const;

    friend inline std::ostream& 
    operator<<(std::ostream & s, const Combiner & c);

    void 
    conj() { init(); }

    void 
    product(const ITensor& t, ITensor& res) const;

    private:

<<<<<<< HEAD
=======


    private:

>>>>>>> ba7d09b1
    /////////

    boost::array<Index,NMAX+1> left_; // max dim is 8
    mutable Index right_;
    int rl_; //Number of m>1 'left' indices (indices to be combined into one)
    mutable bool initted;

    ///////

    }; //class Combiner
<<<<<<< HEAD

=======
>>>>>>> ba7d09b1

Combiner inline
conj(Combiner res) { res.conj(); return res; }

ITensor inline
operator*(const ITensor& t, const Combiner& c) { return c*t; }

inline
Combiner& Combiner::
operator=(const Combiner& other)
    {
    other.init();
    left_ = other.left_;
    right_ = other.right_;
    rl_ = other.rl_;
    initted = other.initted;
    return *this;
    }

ITensor inline
operator*(const ITensor& t, const Combiner& c) { return c*t; }

inline
Combiner& Combiner::
operator=(const Combiner& other)
    {
    other.init();
    left_ = other.left_;
    right_ = other.right_;
    rl_ = other.rl_;
    initted = other.initted;
    return *this;
    }

inline
Combiner::
Combiner(const Index& l1, const Index& l2,
         const Index& l3, const Index& l4, 
         const Index& l5, const Index& l6, 
         const Index& l7, const Index& l8)
    : 
    rl_(0), 
    initted(false)
	{
    boost::array<const Index*,NMAX+1> ll 
    = {{ &Index::Null(), &l1, &l2, &l3, &l4, &l5, &l6, &l7, &l8 }};

    do { ++rl_; left_[rl_] = *ll[rl_]; } 
    while(rl_ < NMAX && *ll[rl_+1] != Index::Null());

    assert(rl_ == NMAX || left_[rl_+1] == Index::Null());
    assert(left_[rl_] != Index::Null());
	}

inline
void Combiner::
reset()
    {
    rl_ = 0;
    initted = false;
    }

void inline Combiner::
addleft(const Index& l)// Include another left index
    { 
    initted = false;
    if(rl_ == NMAX) 
        Error("Combiner: already reached max number of left indices.");
    ++rl_;
    left_[rl_] = l; 
    }

void inline Combiner::
addleft(const std::vector<Index>& ls)
    { 
    initted = false;
    if(rl_+int(ls.size()) > NMAX) 
        Error("Combiner: too many left indices.");
    for(size_t j = 0; j < ls.size(); ++j)
        left_[++rl_] = ls[j]; 
    }

inline
void Combiner::
init(std::string rname, IndexType type, Arrow dir, int primelevel) const
    {
    if(initted) return;
    int m = 1; 
    for(int i = 1; i <= rl_; ++i) 
        { m *= left_[i].m(); }
    right_ = Index(rname,m,type,primelevel); 
    initted = true;
    }

void inline Combiner::
prime(int inc)
    {
    for(int j = 1; j <= rl_; ++j) 
        {
        left_[j].prime(inc);
        }
    if(initted)
        {
        right_.prime(inc);
        }
    }

void inline Combiner::
prime(IndexType type, int inc)
    {
    for(int j = 1; j <= rl_; ++j) 
        {
        left_[j].prime(type,inc);
        }
    if(initted)
        {
        right_.prime(type,inc);
        }
    }

Combiner inline
primed(Combiner C, int inc)
    {
    C.prime(All,inc);
    return C;
    }

inline
Combiner::
operator ITensor() const
    {
    /*
    if(right_.m() > 16) 
    { 
        std::cerr << "\n\n" 
        << "WARNING: too large of an m in Combiner to ITensor!\n\n"; 
    }
    */

    //Use a kronecker delta tensor to convert this Combiner into an Tensor
    ITensor res = operator*(ITensor(right_,primed(right_,5),1));
    res.prime(primed(right_,5),-5);
    return res;
    }

inline
void Combiner::
product(const ITensor& t, ITensor& res) const
    {
    init();

    if(hasindex(t,right_))
        {
        IndexSet<Index> nind;
        Foreach(const Index& I, t.indices())
            {
            if(I == right_)
                {
                for(int i = 1; i <= rl_; ++i)
                    nind.addindex(left_[i]);
                }
            else
                {
                nind.addindex(I);
                }
            }
        res = ITensor(nind,t);
        return;
        }

    t.groupIndices(left_,rl_,right_,res);
    }

Real inline Combiner::
uniqueReal() const
    {
    Real ur = 0;
    for(int j = 1; j <= rl_; ++j)
        ur += left_[j].uniqueReal();
    return ur;
    }

//
// Combiner helper method
//

bool inline
hasindex(const Combiner& C, const Index& I)
    {
    for(int j = 1; j <= C.numLeft(); ++j) 
        if(C.left(j) == I) return true;
    return false;
    }



inline 
std::ostream& 
operator<<(std::ostream & s, const Combiner & c)
    {
    if(c.isInit())
        s << "\nRight index: " << c.right() << "\n";
    else
        s << "\nRight index not initialized" << "\n";
    s << "Left indices:\n";
    Foreach(const Index& l, c.left()) s << " " << l << "\n";
    return s;
    }



#endif<|MERGE_RESOLUTION|>--- conflicted
+++ resolved
@@ -111,13 +111,6 @@
 
     private:
 
-<<<<<<< HEAD
-=======
-
-
-    private:
-
->>>>>>> ba7d09b1
     /////////
 
     boost::array<Index,NMAX+1> left_; // max dim is 8
@@ -128,10 +121,6 @@
     ///////
 
     }; //class Combiner
-<<<<<<< HEAD
-
-=======
->>>>>>> ba7d09b1
 
 Combiner inline
 conj(Combiner res) { res.conj(); return res; }
