//
// Distributed under the ITensor Library License, Version 1.0.
//    (See accompanying LICENSE file.)
//
#ifndef __COMBINER_H
#define __COMBINER_H

#include "itensor.h"

/*
Combine several indices into one, use * to convert tensors efficiently
   \
    \
  ---C====
    /
   /

*/

class Combiner;

Combiner
primed(Combiner C, int inc = 1);

class Combiner
    {
    public:

    typedef boost::array<Index,NMAX+1>::const_iterator 
    left_it;

    //Accessor Methods ----------------------------------------------

    inline const Index& 
    right() const 
        { init(); return right_; }

    int 
    numLeft() const { return rl_; }

    const Index& 
    left(int j) const { return GET(left_,j); }

    const std::pair<left_it,left_it> 
    left() const 
        { 
        return std::make_pair(left_.begin()+1,left_.begin()+rl_+1); 
        }

    //Constructors --------------------------------------------------

    Combiner() : rl_(0), initted(false) {}

    Combiner(const Index& l1, const Index& l2 = Index::Null(), 
             const Index& l3 = Index::Null(), const Index& l4 = Index::Null(), 
             const Index& l5 = Index::Null(), const Index& l6 = Index::Null(), 
             const Index& l7 = Index::Null(), const Index& l8 = Index::Null() );

    Combiner(const Combiner& other) { operator=(other); }

    //Operators -----------------------------------------------------

    ITensor 
    operator*(const ITensor& t) const 
        { ITensor res; product(t,res); return res; }

    Combiner&
    operator=(const Combiner& other);

    //Index Methods -------------------------------------------------

    inline bool 
    isInit() const { return initted; }

    void 
    reset();

    void 
    addleft(const Index& l);// Include another left index

    //Call addleft on a vector of Indices ls[0]..ls[ls.size()-1]
    void
    addleft(const std::vector<Index>& ls);

    //Initialize after all lefts are added and before being used
    void 
    init(std::string rname = "cmb", 
         IndexType type = Link, 
         Arrow dir = Out,
         int primelevel = 0) const;

    void
    prime(int inc = 1);

    void
    prime(IndexType type, int inc = 1);

    friend Combiner
    primed(Combiner C, int inc);


    //Other Methods -------------------------------------------------

    Real
    uniqueReal() const;

    operator ITensor() const;

    friend inline std::ostream& 
    operator<<(std::ostream & s, const Combiner & c);

    void 
    conj() { init(); }

    void 
    product(const ITensor& t, ITensor& res) const;

<<<<<<< HEAD
=======
    //For interface compatibility with IQCombiner
    void 
    doCondense(bool) { } 

    //
    //Deprecated methods
    //

    int 
    rl() const 
        { 
        Global::warnDeprecated("Combiner::rl() deprecated: use numLeft() instead.");
        return rl_; 
        }


>>>>>>> 00b33a91
    private:

    /////////

    boost::array<Index,NMAX+1> left_; // max dim is 8
    mutable Index right_;
    int rl_; //Number of m>1 'left' indices (indices to be combined into one)
    mutable bool initted;

    ///////

    }; //class Combiner

<<<<<<< HEAD
=======

>>>>>>> 00b33a91
Combiner inline
conj(Combiner res) { res.conj(); return res; }

ITensor inline
operator*(const ITensor& t, const Combiner& c) { return c*t; }

inline
Combiner& Combiner::
operator=(const Combiner& other)
    {
    other.init();
    left_ = other.left_;
    right_ = other.right_;
    rl_ = other.rl_;
    initted = other.initted;
    return *this;
    }

inline
Combiner::
Combiner(const Index& l1, const Index& l2,
         const Index& l3, const Index& l4, 
         const Index& l5, const Index& l6, 
         const Index& l7, const Index& l8)
    : 
    rl_(0), 
    initted(false)
	{
    boost::array<const Index*,NMAX+1> ll 
    = {{ &Index::Null(), &l1, &l2, &l3, &l4, &l5, &l6, &l7, &l8 }};

    do { ++rl_; left_[rl_] = *ll[rl_]; } 
    while(rl_ < NMAX && *ll[rl_+1] != Index::Null());

    assert(rl_ == NMAX || left_[rl_+1] == Index::Null());
    assert(left_[rl_] != Index::Null());
	}

inline
void Combiner::
reset()
    {
    rl_ = 0;
    initted = false;
    }

void inline Combiner::
addleft(const Index& l)// Include another left index
    { 
    initted = false;
    if(rl_ == NMAX) 
        Error("Combiner: already reached max number of left indices.");
    ++rl_;
    left_[rl_] = l; 
    }

void inline Combiner::
addleft(const std::vector<Index>& ls)
    { 
    initted = false;
    if(rl_+int(ls.size()) > NMAX) 
        Error("Combiner: too many left indices.");
    for(size_t j = 0; j < ls.size(); ++j)
        left_[++rl_] = ls[j]; 
    }

inline
void Combiner::
init(std::string rname, IndexType type, Arrow dir, int primelevel) const
    {
    if(initted) return;
    int m = 1; 
    for(int i = 1; i <= rl_; ++i) 
        { m *= left_[i].m(); }
    right_ = Index(rname,m,type,primelevel); 
    initted = true;
    }

void inline Combiner::
prime(int inc)
    {
    for(int j = 1; j <= rl_; ++j) 
        {
        left_[j].prime(inc);
        }
    if(initted)
        {
        right_.prime(inc);
        }
    }

void inline Combiner::
prime(IndexType type, int inc)
    {
    for(int j = 1; j <= rl_; ++j) 
        {
        left_[j].prime(type,inc);
        }
    if(initted)
        {
        right_.prime(type,inc);
        }
    }

Combiner inline
primed(Combiner C, int inc)
    {
    C.prime(All,inc);
    return C;
    }

inline
Combiner::
operator ITensor() const
    {
    /*
    if(right_.m() > 16) 
    { 
        std::cerr << "\n\n" 
        << "WARNING: too large of an m in Combiner to ITensor!\n\n"; 
    }
    */

    //Use a kronecker delta tensor to convert this Combiner into an Tensor
    ITensor res = operator*(ITensor(right_,primed(right_,5),1));
    res.prime(primed(right_,5),-5);
    return res;
    }

inline
void Combiner::
product(const ITensor& t, ITensor& res) const
    {
    init();

    if(hasindex(t,right_))
        {
        IndexSet<Index> nind;
        Foreach(const Index& I, t.indices())
            {
            if(I == right_)
                {
                for(int i = 1; i <= rl_; ++i)
                    nind.addindex(left_[i]);
                }
            else
                {
                nind.addindex(I);
                }
            }
        res = ITensor(nind,t);
        return;
        }

    t.groupIndices(left_,rl_,right_,res);
    }

Real inline Combiner::
uniqueReal() const
    {
    Real ur = 0;
    for(int j = 1; j <= rl_; ++j)
        ur += left_[j].uniqueReal();
    return ur;
    }

//
// Combiner helper method
//

bool inline
hasindex(const Combiner& C, const Index& I)
    {
    for(int j = 1; j <= C.numLeft(); ++j) 
        if(C.left(j) == I) return true;
    return false;
    }



inline 
std::ostream& 
operator<<(std::ostream & s, const Combiner & c)
    {
    if(c.isInit())
        s << "\nRight index: " << c.right() << "\n";
    else
        s << "\nRight index not initialized" << "\n";
    s << "Left indices:\n";
    Foreach(const Index& l, c.left()) s << " " << l << "\n";
    return s;
    }



#endif<|MERGE_RESOLUTION|>--- conflicted
+++ resolved
@@ -115,25 +115,10 @@
     void 
     product(const ITensor& t, ITensor& res) const;
 
-<<<<<<< HEAD
-=======
     //For interface compatibility with IQCombiner
     void 
     doCondense(bool) { } 
 
-    //
-    //Deprecated methods
-    //
-
-    int 
-    rl() const 
-        { 
-        Global::warnDeprecated("Combiner::rl() deprecated: use numLeft() instead.");
-        return rl_; 
-        }
-
-
->>>>>>> 00b33a91
     private:
 
     /////////
@@ -147,10 +132,6 @@
 
     }; //class Combiner
 
-<<<<<<< HEAD
-=======
-
->>>>>>> 00b33a91
 Combiner inline
 conj(Combiner res) { res.conj(); return res; }
 
