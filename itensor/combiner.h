//
// Distributed under the ITensor Library License, Version 1.0.
//    (See accompanying LICENSE file.)
//
#ifndef __COMBINER_H
#define __COMBINER_H

#include "itensor.h"

/*
Combine several indices into one, use * to convert tensors efficiently
   \
    \
  ---C====
    /
   /

*/
class Combiner
    {
    public:

    typedef boost::array<Index,NMAX+1>::const_iterator 
    left_it;

    //Accessor Methods ----------------------------------------------

    inline const Index& 
    right() const 
        { init(); return right_; }

    int 
    rl() const { return rl_; }

    const Index& 
    left(int j) const { return GET(left_,j); }

    const std::pair<left_it,left_it> 
    left() const 
        { 
        return std::make_pair(left_.begin()+1,left_.begin()+rl_+1); 
        }

    //Constructors --------------------------------------------------

    Combiner() : rl_(0), initted(false) {}

    Combiner(const Index& l1, const Index& l2 = Index::Null(), 
             const Index& l3 = Index::Null(), const Index& l4 = Index::Null(), 
             const Index& l5 = Index::Null(), const Index& l6 = Index::Null(), 
             const Index& l7 = Index::Null(), const Index& l8 = Index::Null() );

    Combiner(const Combiner& other) { operator=(other); }

    //Operators -----------------------------------------------------

    ITensor 
    operator*(const ITensor& t) const 
        { ITensor res; product(t,res); return res; }

    Combiner&
    operator=(const Combiner& other);

    //Index Methods -------------------------------------------------

    inline bool 
    isInit() const { return initted; }

    void 
    reset();

    void 
    addleft(const Index& l);// Include another left index

    //Call addleft on a vector of Indices ls[0]..ls[ls.size()-1]
    void
    addleft(const std::vector<Index>& ls);

    //Initialize after all lefts are added and before being used
    void 
    init(std::string rname = "cmb", 
         IndexType type = Link, 
         Arrow dir = Out,
         int primelevel = 0) const;

    void
    prime(int inc = 1);

    void
    prime(IndexType type, int inc = 1);

    friend Combiner
    primed(Combiner C, int inc = 1);


    //Other Methods -------------------------------------------------

    Real
    uniqueReal() const;

    operator ITensor() const;

    friend inline std::ostream& 
    operator<<(std::ostream & s, const Combiner & c);

    void 
    conj() { init(); }

    void 
    product(const ITensor& t, ITensor& res) const;

<<<<<<< HEAD
private:
=======

    private:

    /////////
>>>>>>> e1e9f9ec

    boost::array<Index,NMAX+1> left_; // max dim is 8
    mutable Index right_;
    int rl_; //Number of m>1 'left' indices (indices to be combined into one)
    mutable bool initted;

    ///////

    }; //class Combiner



ITensor inline
operator*(const ITensor& t, const Combiner& c) { return c*t; }

inline
Combiner& Combiner::
operator=(const Combiner& other)
    {
    other.init();
    left_ = other.left_;
    right_ = other.right_;
    rl_ = other.rl_;
    initted = other.initted;
    return *this;
    }

inline
Combiner::
Combiner(const Index& l1, const Index& l2,
         const Index& l3, const Index& l4, 
         const Index& l5, const Index& l6, 
         const Index& l7, const Index& l8)
    : 
    rl_(0), 
    initted(false)
	{
    boost::array<const Index*,NMAX+1> ll 
    = {{ &Index::Null(), &l1, &l2, &l3, &l4, &l5, &l6, &l7, &l8 }};

    do { ++rl_; left_[rl_] = *ll[rl_]; } 
    while(rl_ < NMAX && *ll[rl_+1] != Index::Null());

    assert(rl_ == NMAX || left_[rl_+1] == Index::Null());
    assert(left_[rl_] != Index::Null());
	}

inline
void Combiner::
reset()
    {
    rl_ = 0;
    initted = false;
    }

void inline Combiner::
addleft(const Index& l)// Include another left index
    { 
    initted = false;
    if(rl_ == NMAX) 
        Error("Combiner: already reached max number of left indices.");
    left_[++rl_] = l; 
    }

void inline Combiner::
addleft(const std::vector<Index>& ls)
    { 
    initted = false;
    if(rl_+int(ls.size()) > NMAX) 
        Error("Combiner: too many left indices.");
    for(size_t j = 0; j < ls.size(); ++j)
        left_[++rl_] = ls[j]; 
    }

inline
void Combiner::
init(std::string rname, IndexType type, Arrow dir, int primelevel) const
    {
    if(initted) return;
    int m = 1; 
    for(int i = 1; i <= rl_; ++i) 
        { m *= left_[i].m(); }
    right_ = Index(rname,m,type,primelevel); 
    initted = true;
    }

void inline Combiner::
prime(int inc)
    {
    for(int j = 1; j <= rl_; ++j) 
        {
        left_[j].prime(inc);
        }
    if(initted)
        {
        right_.prime(inc);
        }
    }

void inline Combiner::
prime(IndexType type, int inc)
    {
    for(int j = 1; j <= rl_; ++j) 
        {
        left_[j].prime(type,inc);
        }
    if(initted)
        {
        right_.prime(type,inc);
        }
    }

Combiner inline
primed(Combiner C, int inc)
    {
    C.prime(All,inc);
    return C;
    }

inline
Combiner::
operator ITensor() const
    {
    /*
    if(right_.m() > 16) 
    { 
        std::cerr << "\n\n" 
        << "WARNING: too large of an m in Combiner to ITensor!\n\n"; 
    }
    */

    //Use a kronecker delta tensor to convert this Combiner into an Tensor
    ITensor res = operator*(ITensor(right_,primed(right_,5),1));
    res.prime(primed(right_,5),-5);
    return res;
    }

inline
void Combiner::
product(const ITensor& t, ITensor& res) const
    {
    init();

    if(hasindex(t,right_))
        {
        IndexSet<Index> nind;
        Foreach(const Index& I, t.indices())
            {
            if(I == right_)
                {
                for(int i = 1; i <= rl_; ++i)
                    nind.addindex(left_[i]);
                }
            else
                {
                nind.addindex(I);
                }
            }
        res = ITensor(nind,t);
        return;
        }

    t.groupIndices(left_,rl_,right_,res);
    }

Real inline Combiner::
uniqueReal() const
    {
    Real ur = 0;
    for(int j = 1; j <= rl_; ++j)
        ur += left_[j].uniqueReal();
    return ur;
    }

//
// Combiner helper method
//

bool inline
hasindex(const Combiner& C, const Index& I)
    {
    for(int j = 1; j <= C.rl(); ++j) 
        if(C.left(j) == I) return true;
    return false;
    }



inline 
std::ostream& 
operator<<(std::ostream & s, const Combiner & c)
    {
    if(c.isInit())
        s << "\nRight index: " << c.right() << "\n";
    else
        s << "\nRight index not initialized" << "\n";
    s << "Left indices:\n";
    Foreach(const Index& l, c.left()) s << " " << l << "\n";
    return s;
    }



#endif<|MERGE_RESOLUTION|>--- conflicted
+++ resolved
@@ -109,14 +109,9 @@
     void 
     product(const ITensor& t, ITensor& res) const;
 
-<<<<<<< HEAD
-private:
-=======
-
     private:
 
     /////////
->>>>>>> e1e9f9ec
 
     boost::array<Index,NMAX+1> left_; // max dim is 8
     mutable Index right_;
