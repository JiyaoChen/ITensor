//
// Distributed under the ITensor Library License, Version 1.0.
//    (See accompanying LICENSE file.)
//
#ifndef __ITENSOR_CONDENSER_H
#define __ITENSOR_CONDENSER_H
#include "iqtensor.h"

struct IndexMap;

//
// Condenser
//
// Within one IQIndex, combine all Index's having the same QNs
//

class Condenser
    {
    public:

    Condenser() { }

    Condenser(const IQIndex& bigindex, IQIndex& smallindex);

    Condenser(const IQIndex& bigindex, const std::string& smallind_name);

    void 
    product(const IQTensor& t, IQTensor& res) const;

    IQTensor 
    operator*(const IQTensor& t) { IQTensor res; product(t,res); return res; }

    void 
    conj();

    void 
    prime(int inc = 1) { prime(All,inc); }

    void 
    prime(IndexType type = All, int inc = 1);

    const IQIndex& 
    bigind() const   { return bigind_; }

    const IQIndex& 
    smallind() const { return smallind_; }

    const std::vector<IndexMap>&
    maps() const { return maps_; }

    private:

    ///////////////
    IQIndex bigind_,   //uncondensed
            smallind_; //condensed

    std::vector<IndexMap> maps_;
    //////////////

    void 
    init(const std::string& smallind_name);

    }; //class Condenser

IQTensor inline
operator*(const IQTensor& t, const Condenser& c) 
    { 
    IQTensor res; 
    c.product(t,res); 
    return res; 
    }

<<<<<<< HEAD

=======
>>>>>>> 00b33a91
Condenser inline
conj(Condenser res) { res.conj(); return res; }

std::ostream& 
operator<<(std::ostream & s, const Condenser & c);

struct IndexMap
    {
    IndexMap(const Index& small_,
             int i_,
             const Index& big_)
        :
        small(small_),
        i(i_),
        big(big_)
        { }

    Index small;
    int i;
    Index big;
    };

#endif<|MERGE_RESOLUTION|>--- conflicted
+++ resolved
@@ -70,10 +70,6 @@
     return res; 
     }
 
-<<<<<<< HEAD
-
-=======
->>>>>>> 00b33a91
 Condenser inline
 conj(Condenser res) { res.conj(); return res; }
 
