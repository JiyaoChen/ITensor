--- conflicted
+++ resolved
@@ -191,17 +191,13 @@
     if(primelevel_ < 0)
         Error("Negative primeLevel");
 #endif
-<<<<<<< HEAD
-    return *this;
-=======
-    //setUniqueReal();
+    return *this;
     }
 
 Real Index::
 uniqueReal() const
     {
     return p->id*(1.0+(primelevel_/10.));
->>>>>>> ba7d09b1
     }
 
 bool Index::
@@ -241,11 +237,7 @@
 #endif
             }
         }
-<<<<<<< HEAD
-    return *this;
-=======
-    //setUniqueReal();
->>>>>>> ba7d09b1
+    return *this;
     }
 
 Index& Index::
@@ -258,11 +250,7 @@
         Error("Negative primeLevel");
         }
 #endif
-<<<<<<< HEAD
-    return *this;
-=======
-    //setUniqueReal();
->>>>>>> ba7d09b1
+    return *this;
     }
 
 Index& Index::
@@ -278,11 +266,7 @@
             }
 #endif
         }
-<<<<<<< HEAD
-    return *this;
-=======
-    //setUniqueReal();
->>>>>>> ba7d09b1
+    return *this;
     }
 
 void Index::
@@ -333,14 +317,8 @@
     string ss(newname); 
     delete newname;
 
-<<<<<<< HEAD
-    p = boost::make_shared<IndexDat>(ss,mm,IntToIndexType(t),ur);
-
-    return *this;
-=======
     p = boost::make_shared<IndexDat>(ss,mm,IntToIndexType(t),id);
-    //setUniqueReal();
->>>>>>> ba7d09b1
+    return *this;
     }
 
 const Index& Index::
