--- conflicted
+++ resolved
@@ -5,26 +5,29 @@
 using std::multimap;
 using std::set;
 
-<<<<<<< HEAD
+/*
+* Conventions regarding arrows:
+*
+* * Arrows point In or Out, never right/left/up/down.
+*
+* * The Site indices of a ket point out.
+*
+* * Conjugation switches arrow directions.
+*
+* * All arrows flow out from the ortho center of an MPS (ket - in if it's a bra).
+*
+* * IQMPOs are created with the same arrow structure as if they are orthogonalized
+*   to site 1, but this is just a default since they aren't actually ortho. If position 
+*   is called on an IQMPO it follows the same convention as for an MPS except Site 
+*   indices point In and Site' indices point Out.
+*
+* * The Virtual IQIndex moves with the orthogonality center. If two IQTensors are
+*   multiplied, the QNs of their Virtual indices are added together if they both have one.
+*
+*/
+
 class IQCombiner;
 class Condenser;
-=======
-/*
-Conventions regarding arrows:
-* Arrows point In or Out, never right/left/up/down.
-* The Site indices of a ket point out.
-* Conjugation switches arrow directions.
-* All arrows flow out from the ortho center of an MPS (ket - in if it's a bra).
-* IQMPOs are created with the same arrow structure as if they are orthogonalized
-to site 1, but this is just a default since they aren't actually
-ortho. If position
-is called on an IQMPO it follows the same convention as for an MPS except
-Site indices point In and Site' indices point Out.
-* The Virtual IQIndex moves with the orthogonality center. If two IQTensors are
-multiplied, the QNs of their Virtual indices are added together if
-they both have one.
-*/
->>>>>>> 666bbd03
 
 class QN
 {
