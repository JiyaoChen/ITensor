--- conflicted
+++ resolved
@@ -345,12 +345,6 @@
     typedef IQCombiner 
     CombinerT;
 
-<<<<<<< HEAD
-=======
-    typedef IQTSparse
-    SparseT;
-
->>>>>>> ba7d09b1
     //Deprecated methods
 
     //Get the jth IQIndex of this ITensor, j = 1,2,..,r()
@@ -456,10 +450,6 @@
     return ITensor(iv) * T.toITensor(); 
     }
 
-<<<<<<< HEAD
-
-=======
->>>>>>> ba7d09b1
 template <typename Callable> 
 IQTensor& IQTensor::
 mapElems(const Callable& f)
