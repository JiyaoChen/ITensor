--- conflicted
+++ resolved
@@ -25,13 +25,9 @@
 template<>
 struct choice<10> { constexpr choice(){} };
 
-<<<<<<< HEAD
-struct select_overload : choice<1> { constexpr select_overload(){} };
-=======
 struct select_overload : choice<1> { };
 
 //struct otherwise{ otherwise(...){} };
->>>>>>> fb403b47
 
 
 template<typename F,typename Ret>
@@ -157,11 +153,7 @@
 
 template<typename NArgs, typename Task, typename Return>
 Task
-<<<<<<< HEAD
 getReturnHelperImpl(choice<2>, RegisterTask<NArgs,Task,Return> & R)
-=======
-getReturnHelperImpl(choice<2>, RegisterTask<NArgs,Task,Return>& R)
->>>>>>> fb403b47
     {
     return std::move(R.task_);
     }
