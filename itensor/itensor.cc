--- conflicted
+++ resolved
@@ -1345,10 +1345,6 @@
             }
         }
 
-<<<<<<< HEAD
-=======
-
->>>>>>> 00b33a91
     is_.swap(newinds);
     }
 
@@ -1448,7 +1444,6 @@
 randomize(const OptSet& opts) 
     { 
     solo(); 
-<<<<<<< HEAD
     convertToDense();
     for(int j = 0; j < r_->v.Length(); ++j)
         {
@@ -1461,13 +1456,6 @@
             {
             i_->v[j] = Global::random();
             }
-=======
-    r_->v.Randomize(); 
-    if(i_ || opts.getBool("Complex",false))
-        {
-        allocateImag(r_->v.Length());
-        i_->v.Randomize();
->>>>>>> 00b33a91
         }
     }
 
@@ -2231,7 +2219,6 @@
         }
 
     } //directMultiply
-<<<<<<< HEAD
 
 
 void
@@ -2484,8 +2471,6 @@
         }
 
     } // contractDiagDiag
-=======
->>>>>>> 00b33a91
 
 
 ITensor& ITensor::
@@ -2769,20 +2754,10 @@
         convertToDense();
         }
 
-<<<<<<< HEAD
     const bool bothDiag = (type_==Diag && other.type_==Diag);
 
     const
     bool same_ind_order = (bothDiag || checkSameIndOrder(is_,other.is_));
-=======
-    bool same_ind_order = true;
-    for(int j = 0; j < is_.rn(); ++j)
-    if(is_[j] != other.is_[j])
-        { 
-        same_ind_order = false; 
-        break; 
-        }
->>>>>>> 00b33a91
 
     const bool complex_this = this->isComplex();
     const bool complex_other = other.isComplex();
@@ -2851,13 +2826,10 @@
         scalefac = (other.scale_/scale_).real();
         }
 
-<<<<<<< HEAD
     solo();
 
     Vector& thisdat = r_->v;
     const Vector& othrdat = other.r_->v;
-=======
->>>>>>> 00b33a91
 
     if(same_ind_order) 
         { 
