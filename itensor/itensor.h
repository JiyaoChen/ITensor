--- conflicted
+++ resolved
@@ -21,10 +21,6 @@
 struct ProductProps;
 class Combiner;
 class ITDat;
-<<<<<<< HEAD
-=======
-class ITSparse;
->>>>>>> 00b33a91
 class ITensor;
 
 void toMatrixProd(const ITensor& L, const ITensor& R, 
@@ -722,12 +718,9 @@
     return *this;
     }
 
-<<<<<<< HEAD
 Real
 sumels(const ITensor& t);
 
-=======
->>>>>>> 00b33a91
 ITensor inline
 conj(ITensor res) { res.conj(); return res; }
 
@@ -814,7 +807,6 @@
             const TensorB& B, 
             IndexType t)
     {
-<<<<<<< HEAD
     typedef typename TensorA::IndexT
     IndexT;
     Foreach(const IndexT& I, A.indices())
@@ -826,32 +818,8 @@
             }
         }
     return IndexT::Null();
-=======
-    Global::warnDeprecated("WARNING: index_in_common deprecated, use commonIndex instead");
-    return commonIndex(A,B,t);
->>>>>>> 00b33a91
-    }
-
-//Find index of tensor A (of optional type t) 
-//which is NOT shared by tensor B
-template<class TensorA, class TensorB> typename 
-TensorA::IndexT
-uniqueIndex(const TensorA& A, 
-            const TensorB& B, 
-            IndexType t = All)
-    {
-    typedef typename TensorA::IndexT
-    IndexT;
-    Foreach(const IndexT& I, A.indices())
-        {
-        if( (t == All || I.type() == t)
-         && !hasindex(B.indices(),I) ) 
-            {
-            return I;
-            }
-        }
-    return IndexT::Null();
-    }
+    }
+
 
 template<class Tensor> typename
 Tensor::IndexT const&
