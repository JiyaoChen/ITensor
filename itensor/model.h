//
// Distributed under the ITensor Library License, Version 1.0.
//    (See accompanying LICENSE file.)
//
#ifndef __ITENSOR_MODEL_H
#define __ITENSOR_MODEL_H
#include "iqtensor.h"

//
// Classes derived from Model 
// represent the abstract lattice of a 
// system as a set of Site indices.
//
// Classes derived from Model are
// responsible for implementing 
// site operators such as Sz for 
// spin models, Cdag for particle
// models, etc. whereas the Model
// base class is reponsible for
// enforcing a consistent interface.
//
// The convention for operators is
// that they are 2-index IQTensors
// with the Site IQIndex pointing
// In and the Site' IQIndex pointing
// Out. This is so we can compute expectation
// values by doing conj(primed(A,Site)) * Op * A.
// (assuming the tensor A is an ortho center 
// of our MPS)
//

class Model
    {
    public:

    typedef std::string
    String;

<<<<<<< HEAD
    typedef std::vector<String>
    DefaultOpsT;

=======
>>>>>>> 00b33a91
    Model() { }

    Model(std::ifstream& s) { }

    //Number of Sites
    int 
    N() const { return getN(); }

    //Index at Site i
    const IQIndex&
    operator()(int i) const { return getSi(i); }

    //Index at Site i, alternate version
    const IQIndex& 
    si(int i) const { return getSi(i); }

    //Primed Index at Site i
    IQIndex 
    siP(int i) const { return primed(getSi(i)); }
<<<<<<< HEAD
=======

    //Index at site i set to a certain state
    //indicated by the string "state"
    //e.g. model("Up",5) returns the IQIndexVal
    //representing the spin up state on site 5
    //(assuming a spin type model such as SpinHalf)
    IQIndexVal
    operator()(int i, const String& state) const
        { return getState(i,state); }

    IQIndexVal
    st(int i, const String& state) const
        { return getState(i,state); }

    IQIndexVal
    stP(int i, const String& state) const
        { return primed(getState(i,state)); }


    //Get the operator indicated by
    //"opname" located at site i
    IQTensor
    op(const String& opname, int i,
       const OptSet& opts = Global::opts()) const;

    void 
    read(std::istream& s) { doRead(s); }

    void 
    write(std::ostream& s) const { doWrite(s); }

    virtual 
    ~Model() { }

    //Implementations (To Be Overridden by Derived Classes) 

    private:

    virtual int
    getN() const = 0;

    virtual const IQIndex&
    getSi(int i) const = 0;

    virtual IQIndexVal
    getState(int i, const String& state) const;

    virtual IQTensor
    getOp(int i, const String& opname, 
          const OptSet& opts = Global::opts()) const;

    protected:

    virtual void
    doRead(std::istream& s) = 0;

    virtual void
    doWrite(std::ostream& s) const = 0;

    //
    //
    // Older interface (deprecated)
    // Can safely ignore everything below;
    // present only for backwards compatibility.
    //
    //

    public:

    IQTensor 
    id(int i) const { return op("Id",i); }

    IQTensor 
    proj(int i,int n) const;

    IQTensor
    tReverse(int i) const { return makeTReverse(i); }

    IQTensor 
    sx(int i) const { return makeSx(i); }

    IQTensor 
    isy(int i) const { return makeISy(i); }

    IQTensor 
    sz(int i) const { return makeSz(i); }

    IQTensor 
    sp(int i) const { return makeSp(i); }

    IQTensor 
    sm(int i) const { return makeSm(i); }

    IQTensor
    sz2(int i) const { return makeSz2(i); }

    IQTensor
    sx2(int i) const { return makeSx2(i); }

    IQTensor
    sy2(int i) const { return makeSy2(i); }

    IQTensor
    n(int i) const { return makeN(i); }

    IQTensor
    C(int i) const { return makeC(i); }
>>>>>>> 00b33a91

    //Index at site i set to a certain state
    //indicated by the string "state"
    //e.g. model("Up",5) returns the IQIndexVal
    //representing the spin up state on site 5
    //(assuming a spin type model such as SpinHalf)
    IQIndexVal
    operator()(int i, const String& state) const
        { return getState(i,state); }

    IQIndexVal
    st(int i, const String& state) const
        { return getState(i,state); }

    IQIndexVal
    stP(int i, const String& state) const
        { return primed(getState(i,state)); }

<<<<<<< HEAD

    //Get the operator indicated by
    //"opname" located at site i
=======
    IQTensor
    fermiPhase(int i) const { return makeFermiPhase(i); }

>>>>>>> 00b33a91
    IQTensor
    op(const String& opname, int i,
       const OptSet& opts = Global::opts()) const;

<<<<<<< HEAD
    DefaultOpsT
    defaultOps(const OptSet& opts = Global::opts()) const 
        { return getDefaultOps(opts); }

    void 
    read(std::istream& s) { doRead(s); }

    void 
    write(std::ostream& s) const { doWrite(s); }

    virtual 
    ~Model() { }

    //Implementations (To Be Overridden by Derived Classes) 

    private:

    virtual int
    getN() const = 0;

    virtual const IQIndex&
    getSi(int i) const = 0;

    virtual IQIndexVal
    getState(int i, const String& state) const = 0;

    virtual IQTensor
    getOp(int i, const String& opname, const OptSet& opts) const = 0;

    virtual DefaultOpsT
    getDefaultOps(const OptSet& opts) const { return DefaultOpsT(); }

    protected:
=======
    IQTensor
    Ndn(int i) const { return makeNdn(i); }

    IQTensor
    Nupdn(int i) const { return makeNupdn(i); }

    IQTensor
    Ntot(int i) const { return makeNtot(i); }

    IQTensor
    Cup(int i) const { return makeCup(i); }

    IQTensor
    Cdagup(int i) const { return makeCdagup(i); }

    IQTensor
    Cdn(int i) const { return makeCdn(i); }

    IQTensor
    Cdagdn(int i) const { return makeCdagdn(i); }

    IQTensor
    Aup(int i) const { return makeAup(i); }

    IQTensor
    Adagup(int i) const { return makeAdagup(i); }

    IQTensor
    Adn(int i) const { return makeAdn(i); }

    IQTensor
    Adagdn(int i) const { return makeAdagdn(i); }

    //
    // Implementations for older interface (deprecated)
    //
    private:

    virtual IQTensor 
    makeProj(int i, int n) const { return proj(i,n); }

    virtual IQTensor 
    makeTReverse(int i) const { return getOp(i,"tReverse"); }

    virtual IQTensor 
    makeSx(int i) const { return getOp(i,"Sx"); }

    virtual IQTensor 
    makeISy(int i) const { return getOp(i,"ISy"); }

    virtual IQTensor 
    makeSz(int i) const { return getOp(i,"Sz"); }

    virtual IQTensor 
    makeSp(int i) const { return getOp(i,"Sp"); }

    virtual IQTensor 
    makeSm(int i) const { return getOp(i,"Sm"); }

    virtual IQTensor
    makeSz2(int i) const { return getOp(i,"Sz2"); }

    virtual IQTensor
    makeSx2(int i) const { return getOp(i,"Sx2"); }

    virtual IQTensor
    makeSy2(int i) const { return getOp(i,"Sy2"); }

    virtual IQTensor 
    makeN(int i) const { return getOp(i,"N"); }

    virtual IQTensor 
    makeC(int i) const { return getOp(i,"C"); }

    virtual IQTensor 
    makeCdag(int i) const { return getOp(i,"Cdag"); }

    virtual IQTensor 
    makeA(int i) const { return getOp(i,"A"); }

    virtual IQTensor 
    makeAdag(int i) const { return getOp(i,"Adag"); }

    virtual IQTensor 
    makeFermiPhase(int i) const { return getOp(i,"FermiPhase"); }

    virtual IQTensor 
    makeNup(int i) const { return getOp(i,"Nup"); }

    virtual IQTensor 
    makeNdn(int i) const { return getOp(i,"Ndn"); }

    virtual IQTensor 
    makeNupdn(int i) const { return getOp(i,"Nupdn"); }

    virtual IQTensor 
    makeNtot(int i) const { return getOp(i,"Ntot"); }

    virtual IQTensor 
    makeCup(int i) const { return getOp(i,"Cup"); }

    virtual IQTensor 
    makeCdagup(int i) const { return getOp(i,"Cdagup"); }

    virtual IQTensor 
    makeCdn(int i) const { return getOp(i,"Cdn"); }

    virtual IQTensor 
    makeCdagdn(int i) const { return getOp(i,"Cdagdn"); }

    virtual IQTensor 
    makeAup(int i) const { return getOp(i,"Aup"); }

    virtual IQTensor 
    makeAdagup(int i) const { return getOp(i,"Adagup"); }

    virtual IQTensor 
    makeAdn(int i) const { return getOp(i,"Adn"); }

    virtual IQTensor 
    makeAdagdn(int i) const { return getOp(i,"Adagdn"); }
>>>>>>> 00b33a91

    std::string
    op1(const std::string& opname, size_t n) const;

    std::string
    op2(const std::string& opname, size_t n) const;

<<<<<<< HEAD
    private:

    std::string
    op1(const std::string& opname, size_t n) const;

    std::string
    op2(const std::string& opname, size_t n) const;

    };

inline IQTensor Model::
op(const String& opname, int i, 
   const OptSet& opts) const
    { 
    if(opname == "Id")
        {
        IQIndex s = conj(si(i));
        IQIndex sP = siP(i);
        IQTensor id_(s,sP);
        for(int j = 1; j <= s.m(); ++j)
            {
            id_(s(j),sP(j)) = 1;
            }
        return id_;
        }
    else
    if(opname == "Proj")
        {
        const int n = opts.getInt("State");
        IQIndexVal v = si(i)(n);
        return IQTensor(conj(v),primed(v));
        }
    else
        {
        //If opname of the form "Name1*Name2",
        //return product of Name1 operator times Name2 operator
        const
        std::size_t found = opname.find_first_of('*');
        if(found != std::string::npos)
            {
            try {
            return multSiteOps(getOp(i,op1(opname,found),opts),
                               getOp(i,op2(opname,found),opts));
                }
            catch(ITError e)
                {
                Print(opname);
                Print(found);
                Error("More than one * in operator name string?");
                }
            }

        return getOp(i,opname,opts);
        }
    }

=======
    };

inline IQTensor Model::
op(const String& opname, int i, 
   const OptSet& opts) const
    { 
    if(opname == "Id")
        {
        IQIndex s = conj(si(i));
        IQIndex sP = siP(i);
        IQTensor id_(s,sP);
        for(int j = 1; j <= s.m(); ++j)
            {
            id_(s(j),sP(j)) = 1;
            }
        return id_;
        }
    else
        {
        //If opname of the form "Name1*Name2",
        //return product of Name1 operator times Name2 operator
        const
        std::size_t found = opname.find_first_of('*');
        if(found != std::string::npos)
            {
            try {
            return multSiteOps(getOp(i,op1(opname,found),opts),
                               getOp(i,op2(opname,found),opts));
                }
            catch(ITError e)
                {
                Print(opname);
                Print(found);
                Error("More than one * in operator name string?");
                }
            }

        return getOp(i,opname,opts);
        }
    }

IQIndexVal inline Model::
getState(int i, const String& state) const
    {
    Error("This Model class only supports older interface - getState not defined.");
    return IQIndexVal();
    }

IQTensor inline Model::
getOp(int i, const String& opname, 
      const OptSet& opts) const
    {
    Error("This Model class only supports older interface - getOp not defined.");
    return IQTensor();
    }

IQTensor inline Model::
proj(int i, int n) const
    {
    IQIndex s = conj(si(i));
    IQIndex sP = siP(i);
    IQTensor proj_(s,sP);
    proj_(s(n),sP(n)) = 1;
    return proj_;
    }

>>>>>>> 00b33a91
std::string inline Model::
op1(const std::string& opname, size_t n) const
    {
    return opname.substr(0,n);
    }

std::string inline Model::
op2(const std::string& opname, size_t n) const
    {
    return opname.substr(n+1);
    }

inline std::ostream& 
operator<<(std::ostream& s, const Model& M)
    {
    s << "Model:\n";
    for(int j = 1; j <= M.N(); ++j) 
        s << boost::format("si(%d) = ")%j << M.si(j) << "\n";
    return s;
    }

#endif<|MERGE_RESOLUTION|>--- conflicted
+++ resolved
@@ -36,12 +36,9 @@
     typedef std::string
     String;
 
-<<<<<<< HEAD
     typedef std::vector<String>
     DefaultOpsT;
 
-=======
->>>>>>> 00b33a91
     Model() { }
 
     Model(std::ifstream& s) { }
@@ -61,8 +58,6 @@
     //Primed Index at Site i
     IQIndex 
     siP(int i) const { return primed(getSi(i)); }
-<<<<<<< HEAD
-=======
 
     //Index at site i set to a certain state
     //indicated by the string "state"
@@ -88,121 +83,6 @@
     op(const String& opname, int i,
        const OptSet& opts = Global::opts()) const;
 
-    void 
-    read(std::istream& s) { doRead(s); }
-
-    void 
-    write(std::ostream& s) const { doWrite(s); }
-
-    virtual 
-    ~Model() { }
-
-    //Implementations (To Be Overridden by Derived Classes) 
-
-    private:
-
-    virtual int
-    getN() const = 0;
-
-    virtual const IQIndex&
-    getSi(int i) const = 0;
-
-    virtual IQIndexVal
-    getState(int i, const String& state) const;
-
-    virtual IQTensor
-    getOp(int i, const String& opname, 
-          const OptSet& opts = Global::opts()) const;
-
-    protected:
-
-    virtual void
-    doRead(std::istream& s) = 0;
-
-    virtual void
-    doWrite(std::ostream& s) const = 0;
-
-    //
-    //
-    // Older interface (deprecated)
-    // Can safely ignore everything below;
-    // present only for backwards compatibility.
-    //
-    //
-
-    public:
-
-    IQTensor 
-    id(int i) const { return op("Id",i); }
-
-    IQTensor 
-    proj(int i,int n) const;
-
-    IQTensor
-    tReverse(int i) const { return makeTReverse(i); }
-
-    IQTensor 
-    sx(int i) const { return makeSx(i); }
-
-    IQTensor 
-    isy(int i) const { return makeISy(i); }
-
-    IQTensor 
-    sz(int i) const { return makeSz(i); }
-
-    IQTensor 
-    sp(int i) const { return makeSp(i); }
-
-    IQTensor 
-    sm(int i) const { return makeSm(i); }
-
-    IQTensor
-    sz2(int i) const { return makeSz2(i); }
-
-    IQTensor
-    sx2(int i) const { return makeSx2(i); }
-
-    IQTensor
-    sy2(int i) const { return makeSy2(i); }
-
-    IQTensor
-    n(int i) const { return makeN(i); }
-
-    IQTensor
-    C(int i) const { return makeC(i); }
->>>>>>> 00b33a91
-
-    //Index at site i set to a certain state
-    //indicated by the string "state"
-    //e.g. model("Up",5) returns the IQIndexVal
-    //representing the spin up state on site 5
-    //(assuming a spin type model such as SpinHalf)
-    IQIndexVal
-    operator()(int i, const String& state) const
-        { return getState(i,state); }
-
-    IQIndexVal
-    st(int i, const String& state) const
-        { return getState(i,state); }
-
-    IQIndexVal
-    stP(int i, const String& state) const
-        { return primed(getState(i,state)); }
-
-<<<<<<< HEAD
-
-    //Get the operator indicated by
-    //"opname" located at site i
-=======
-    IQTensor
-    fermiPhase(int i) const { return makeFermiPhase(i); }
-
->>>>>>> 00b33a91
-    IQTensor
-    op(const String& opname, int i,
-       const OptSet& opts = Global::opts()) const;
-
-<<<<<<< HEAD
     DefaultOpsT
     defaultOps(const OptSet& opts = Global::opts()) const 
         { return getDefaultOps(opts); }
@@ -236,137 +116,13 @@
     getDefaultOps(const OptSet& opts) const { return DefaultOpsT(); }
 
     protected:
-=======
-    IQTensor
-    Ndn(int i) const { return makeNdn(i); }
-
-    IQTensor
-    Nupdn(int i) const { return makeNupdn(i); }
-
-    IQTensor
-    Ntot(int i) const { return makeNtot(i); }
-
-    IQTensor
-    Cup(int i) const { return makeCup(i); }
-
-    IQTensor
-    Cdagup(int i) const { return makeCdagup(i); }
-
-    IQTensor
-    Cdn(int i) const { return makeCdn(i); }
-
-    IQTensor
-    Cdagdn(int i) const { return makeCdagdn(i); }
-
-    IQTensor
-    Aup(int i) const { return makeAup(i); }
-
-    IQTensor
-    Adagup(int i) const { return makeAdagup(i); }
-
-    IQTensor
-    Adn(int i) const { return makeAdn(i); }
-
-    IQTensor
-    Adagdn(int i) const { return makeAdagdn(i); }
-
-    //
-    // Implementations for older interface (deprecated)
-    //
-    private:
-
-    virtual IQTensor 
-    makeProj(int i, int n) const { return proj(i,n); }
-
-    virtual IQTensor 
-    makeTReverse(int i) const { return getOp(i,"tReverse"); }
-
-    virtual IQTensor 
-    makeSx(int i) const { return getOp(i,"Sx"); }
-
-    virtual IQTensor 
-    makeISy(int i) const { return getOp(i,"ISy"); }
-
-    virtual IQTensor 
-    makeSz(int i) const { return getOp(i,"Sz"); }
-
-    virtual IQTensor 
-    makeSp(int i) const { return getOp(i,"Sp"); }
-
-    virtual IQTensor 
-    makeSm(int i) const { return getOp(i,"Sm"); }
-
-    virtual IQTensor
-    makeSz2(int i) const { return getOp(i,"Sz2"); }
-
-    virtual IQTensor
-    makeSx2(int i) const { return getOp(i,"Sx2"); }
-
-    virtual IQTensor
-    makeSy2(int i) const { return getOp(i,"Sy2"); }
-
-    virtual IQTensor 
-    makeN(int i) const { return getOp(i,"N"); }
-
-    virtual IQTensor 
-    makeC(int i) const { return getOp(i,"C"); }
-
-    virtual IQTensor 
-    makeCdag(int i) const { return getOp(i,"Cdag"); }
-
-    virtual IQTensor 
-    makeA(int i) const { return getOp(i,"A"); }
-
-    virtual IQTensor 
-    makeAdag(int i) const { return getOp(i,"Adag"); }
-
-    virtual IQTensor 
-    makeFermiPhase(int i) const { return getOp(i,"FermiPhase"); }
-
-    virtual IQTensor 
-    makeNup(int i) const { return getOp(i,"Nup"); }
-
-    virtual IQTensor 
-    makeNdn(int i) const { return getOp(i,"Ndn"); }
-
-    virtual IQTensor 
-    makeNupdn(int i) const { return getOp(i,"Nupdn"); }
-
-    virtual IQTensor 
-    makeNtot(int i) const { return getOp(i,"Ntot"); }
-
-    virtual IQTensor 
-    makeCup(int i) const { return getOp(i,"Cup"); }
-
-    virtual IQTensor 
-    makeCdagup(int i) const { return getOp(i,"Cdagup"); }
-
-    virtual IQTensor 
-    makeCdn(int i) const { return getOp(i,"Cdn"); }
-
-    virtual IQTensor 
-    makeCdagdn(int i) const { return getOp(i,"Cdagdn"); }
-
-    virtual IQTensor 
-    makeAup(int i) const { return getOp(i,"Aup"); }
-
-    virtual IQTensor 
-    makeAdagup(int i) const { return getOp(i,"Adagup"); }
-
-    virtual IQTensor 
-    makeAdn(int i) const { return getOp(i,"Adn"); }
-
-    virtual IQTensor 
-    makeAdagdn(int i) const { return getOp(i,"Adagdn"); }
->>>>>>> 00b33a91
-
-    std::string
-    op1(const std::string& opname, size_t n) const;
-
-    std::string
-    op2(const std::string& opname, size_t n) const;
-
-<<<<<<< HEAD
+
+    virtual void
+    doRead(std::istream& s) = 0;
+
+    virtual void
+    doWrite(std::ostream& s) const = 0;
+
     private:
 
     std::string
@@ -411,7 +167,7 @@
             return multSiteOps(getOp(i,op1(opname,found),opts),
                                getOp(i,op2(opname,found),opts));
                 }
-            catch(ITError e)
+            catch(const ITError& e)
                 {
                 Print(opname);
                 Print(found);
@@ -423,74 +179,6 @@
         }
     }
 
-=======
-    };
-
-inline IQTensor Model::
-op(const String& opname, int i, 
-   const OptSet& opts) const
-    { 
-    if(opname == "Id")
-        {
-        IQIndex s = conj(si(i));
-        IQIndex sP = siP(i);
-        IQTensor id_(s,sP);
-        for(int j = 1; j <= s.m(); ++j)
-            {
-            id_(s(j),sP(j)) = 1;
-            }
-        return id_;
-        }
-    else
-        {
-        //If opname of the form "Name1*Name2",
-        //return product of Name1 operator times Name2 operator
-        const
-        std::size_t found = opname.find_first_of('*');
-        if(found != std::string::npos)
-            {
-            try {
-            return multSiteOps(getOp(i,op1(opname,found),opts),
-                               getOp(i,op2(opname,found),opts));
-                }
-            catch(ITError e)
-                {
-                Print(opname);
-                Print(found);
-                Error("More than one * in operator name string?");
-                }
-            }
-
-        return getOp(i,opname,opts);
-        }
-    }
-
-IQIndexVal inline Model::
-getState(int i, const String& state) const
-    {
-    Error("This Model class only supports older interface - getState not defined.");
-    return IQIndexVal();
-    }
-
-IQTensor inline Model::
-getOp(int i, const String& opname, 
-      const OptSet& opts) const
-    {
-    Error("This Model class only supports older interface - getOp not defined.");
-    return IQTensor();
-    }
-
-IQTensor inline Model::
-proj(int i, int n) const
-    {
-    IQIndex s = conj(si(i));
-    IQIndex sP = siP(i);
-    IQTensor proj_(s,sP);
-    proj_(s(n),sP(n)) = 1;
-    return proj_;
-    }
-
->>>>>>> 00b33a91
 std::string inline Model::
 op1(const std::string& opname, size_t n) const
     {
