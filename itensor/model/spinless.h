//
// Distributed under the ITensor Library License, Version 1.0.
//    (See accompanying LICENSE file.)
//
#ifndef __ITENSOR_SPINLESS_H
#define __ITENSOR_SPINLESS_H
#include "../model.h"

class Spinless : public Model
    {
    public:

    Spinless();

    Spinless(int N, const OptSet& opts = Global::opts());

    IQIndexVal
    Emp(int i) const;

    IQIndexVal
    Occ(int i) const;

    IQIndexVal
    EmpP(int i) const;

    IQIndexVal
    OccP(int i) const;

    IQTensor
    projEmp(int i) const { return getOp(i,"ProjEmp"); }

    IQTensor
    projOcc(int i) const { return getOp(i,"ProjOcc"); }

    private:

    int
    getN() const;

    const IQIndex&
    getSi(int i) const;
    
    virtual IQIndexVal
    getState(int i, const String& state) const;
<<<<<<< HEAD

    virtual IQTensor
    getOp(int i, const String& opname, const OptSet& opts = Global::opts()) const;

    IQTensor
    makeN(int i) const { return getOp(i,"N"); }

    IQTensor
    makeC(int i) const { return getOp(i,"C"); }

    IQTensor
    makeA(int i) const { return getOp(i,"A"); }

    IQTensor
    makeCdag(int i) const { return getOp(i,"Cdag"); }

    IQTensor
    makeAdag(int i) const { return getOp(i,"Adag"); }

    IQTensor
    makeFermiPhase(int i) const { return getOp(i,"F"); }

    IQTensor
    makeProjEmp(int i) const { return getOp(i,"projEmp"); }

=======

    virtual IQTensor
    getOp(int i, const String& opname, const OptSet& opts = Global::opts()) const;

    void
    doRead(std::istream& s);

    void
    doWrite(std::ostream& s) const;

    void
    constructSites();

    IQTensor
    makeN(int i) const;
    IQTensor
    makeC(int i) const;
    IQTensor
    makeCdag(int i) const;
    IQTensor
    makeFermiPhase(int i) const;
    IQTensor
    makeProjEmp(int i) const;
>>>>>>> 00b33a91
    IQTensor
    makeProjOcc(int i) const { return getOp(i,"projOcc"); }

        
    //Data members -----------------

    int N_;

    bool odd_even_up_down_;

    bool conserve_Nf_;

    std::vector<IQIndex> site_;

    };

inline Spinless::
Spinless()
    : N_(-1),
      odd_even_up_down_(false),
      conserve_Nf_(true)
    { 
    }

inline Spinless::
Spinless(int N, const OptSet& opts)
    : N_(N),
      site_(N_+1)
    { 
    odd_even_up_down_ = opts.getBool("OddEvenUpDown",false);
    conserve_Nf_ = opts.getBool("ConserveNf",true);
    constructSites();
    }

void inline Spinless::
constructSites()
    {
    const int occ = (conserve_Nf_ ? 1 : 0);
    if(odd_even_up_down_)
        {
        for(int i = 1; i <= N_; ++i)
            {
            if(i%2==1)
                {
                site_.at(i) = IQIndex(nameint("Spinless Up site=",i),
                Index(nameint("Emp for Up site",i),1,Site),QN(0,0,0),
                Index(nameint("Occ for Up site",i),1,Site),QN(+1,occ,1));
                }
            else
                {
                site_.at(i) = IQIndex(nameint("Spinless Dn site=",i),
                Index(nameint("Emp for Dn site",i),1,Site),QN(0,0,0),
                Index(nameint("Occ for Dn site",i),1,Site),QN(-1,occ,1));
                }
            }
        }
    else
        {
        for(int i = 1; i <= N_; ++i)
            {
            site_.at(i) = IQIndex(nameint("Spinless site=",i),
            Index(nameint("Emp for site",i),1,Site),QN(0,0,0),
            Index(nameint("Occ for site",i),1,Site),QN(0,occ,1));
            }
        }
    }

void inline Spinless::
doRead(std::istream& s)
    {
    s.read((char*) &odd_even_up_down_,sizeof(odd_even_up_down_));
    s.read((char*) &conserve_Nf_,sizeof(conserve_Nf_));
    s.read((char*) &N_,sizeof(N_));
    site_.resize(N_+1);
    for(int j = 1; j <= N_; ++j) 
        site_.at(j).read(s);
    }

void inline Spinless::
doWrite(std::ostream& s) const
    {
    s.write((char*) &odd_even_up_down_,sizeof(odd_even_up_down_));
    s.write((char*) &conserve_Nf_,sizeof(conserve_Nf_));
    s.write((char*) &N_,sizeof(N_));
    for(int j = 1; j <= N_; ++j) 
        site_.at(j).write(s);
    }

int inline Spinless::
getN() const
    { return N_; }

inline 
const IQIndex& Spinless::
getSi(int i) const
    { return site_.at(i); }


IQIndexVal inline Spinless::
Emp(int i) const
    {
    return getSi(i)(1);
    }

IQIndexVal inline Spinless::
Occ(int i) const
    {
    return getSi(i)(2);
    }

IQIndexVal inline Spinless::
EmpP(int i) const
    {
    return primed(getSi(i))(1);
    }

IQIndexVal inline Spinless::
OccP(int i) const
    {
    return primed(getSi(i))(2);
<<<<<<< HEAD
=======
    }

inline IQIndexVal Spinless::
getState(int i, const String& state) const
    {
    if(state == "Emp" || state == "0") 
        {
        return getSi(i)(1);
        }
    else 
    if(state == "Occ" || state == "1") 
        {
        return getSi(i)(2);
        }
    else
        {
        Error("State " + state + " not recognized");
        return getSi(i)(1);
        }
    }

inline IQTensor Spinless::
getOp(int i, const String& opname, const OptSet& opts) const
    {
    const
    IQIndex s(si(i));
    const
    IQIndex sP = primed(s);

    IQIndexVal Emp(s(1)),
               EmpP(sP(1)),
               Occ(s(2)),
               OccP(sP(2));

    IQTensor Op(conj(s),sP);

    if(opname == "N" || opname == "n")
        {
        Op(Occ,OccP) = 1;
        }
    else
    if(opname == "C")
        {
        Op(Occ,EmpP) = 1;
        }
    else
    if(opname == "Cdag")
        {
        Op(Emp,OccP) = 1;
        }
    else
    if(opname == "A")
        {
        Op(Occ,EmpP) = 1;
        }
    else
    if(opname == "Adag")
        {
        Op(Emp,OccP) = 1;
        }
    else
    if(opname == "F" || opname == "FermiPhase")
        {
        Op(Emp,EmpP) = 1;
        Op(Occ,OccP) = -1;
        }
    else
    if(opname == "projEmp")
        {
        Op(Emp,EmpP) = 1;
        }
    else
    if(opname == "projOcc")
        {
        Op(Occ,OccP) = 1; 
        }
    else
        {
        Error("Operator " + opname + " name not recognized");
        }

    return Op;
>>>>>>> 00b33a91
    }

inline IQIndexVal Spinless::
getState(int i, const String& state) const
    {
    if(state == "Emp" || state == "0") 
        {
        return getSi(i)(1);
        }
    else 
    if(state == "Occ" || state == "1") 
        {
        return getSi(i)(2);
        }
    else
        {
        Error("State " + state + " not recognized");
        return getSi(i)(1);
        }
    }

inline IQTensor Spinless::
getOp(int i, const String& opname, const OptSet& opts) const
    {
    const
    IQIndex s(si(i));
    const
    IQIndex sP = primed(s);

    IQIndexVal Emp(s(1)),
               EmpP(sP(1)),
               Occ(s(2)),
               OccP(sP(2));

    IQTensor Op(conj(s),sP);

    if(opname == "N" || opname == "n")
        {
        Op(Occ,OccP) = 1;
        }
    else
    if(opname == "C")
        {
        Op(Occ,EmpP) = 1;
        }
    else
    if(opname == "Cdag")
        {
        Op(Emp,OccP) = 1;
        }
    else
    if(opname == "A")
        {
        Op(Occ,EmpP) = 1;
        }
    else
    if(opname == "Adag")
        {
        Op(Emp,OccP) = 1;
        }
    else
    if(opname == "F" || opname == "FermiPhase")
        {
        Op(Emp,EmpP) = 1;
        Op(Occ,OccP) = -1;
        }
    else
    if(opname == "projEmp")
        {
        Op(Emp,EmpP) = 1;
        }
    else
    if(opname == "projOcc")
        {
        Op(Occ,OccP) = 1; 
        }
    else
        {
        Error("Operator " + opname + " name not recognized");
        }

    return Op;
    }

#endif<|MERGE_RESOLUTION|>--- conflicted
+++ resolved
@@ -14,24 +14,6 @@
 
     Spinless(int N, const OptSet& opts = Global::opts());
 
-    IQIndexVal
-    Emp(int i) const;
-
-    IQIndexVal
-    Occ(int i) const;
-
-    IQIndexVal
-    EmpP(int i) const;
-
-    IQIndexVal
-    OccP(int i) const;
-
-    IQTensor
-    projEmp(int i) const { return getOp(i,"ProjEmp"); }
-
-    IQTensor
-    projOcc(int i) const { return getOp(i,"ProjOcc"); }
-
     private:
 
     int
@@ -42,59 +24,18 @@
     
     virtual IQIndexVal
     getState(int i, const String& state) const;
-<<<<<<< HEAD
 
     virtual IQTensor
     getOp(int i, const String& opname, const OptSet& opts = Global::opts()) const;
 
-    IQTensor
-    makeN(int i) const { return getOp(i,"N"); }
-
-    IQTensor
-    makeC(int i) const { return getOp(i,"C"); }
-
-    IQTensor
-    makeA(int i) const { return getOp(i,"A"); }
-
-    IQTensor
-    makeCdag(int i) const { return getOp(i,"Cdag"); }
-
-    IQTensor
-    makeAdag(int i) const { return getOp(i,"Adag"); }
-
-    IQTensor
-    makeFermiPhase(int i) const { return getOp(i,"F"); }
-
-    IQTensor
-    makeProjEmp(int i) const { return getOp(i,"projEmp"); }
-
-=======
-
-    virtual IQTensor
-    getOp(int i, const String& opname, const OptSet& opts = Global::opts()) const;
+    void
+    constructSites();
 
     void
     doRead(std::istream& s);
 
     void
     doWrite(std::ostream& s) const;
-
-    void
-    constructSites();
-
-    IQTensor
-    makeN(int i) const;
-    IQTensor
-    makeC(int i) const;
-    IQTensor
-    makeCdag(int i) const;
-    IQTensor
-    makeFermiPhase(int i) const;
-    IQTensor
-    makeProjEmp(int i) const;
->>>>>>> 00b33a91
-    IQTensor
-    makeProjOcc(int i) const { return getOp(i,"projOcc"); }
 
         
     //Data members -----------------
@@ -191,32 +132,6 @@
     { return site_.at(i); }
 
 
-IQIndexVal inline Spinless::
-Emp(int i) const
-    {
-    return getSi(i)(1);
-    }
-
-IQIndexVal inline Spinless::
-Occ(int i) const
-    {
-    return getSi(i)(2);
-    }
-
-IQIndexVal inline Spinless::
-EmpP(int i) const
-    {
-    return primed(getSi(i))(1);
-    }
-
-IQIndexVal inline Spinless::
-OccP(int i) const
-    {
-    return primed(getSi(i))(2);
-<<<<<<< HEAD
-=======
-    }
-
 inline IQIndexVal Spinless::
 getState(int i, const String& state) const
     {
@@ -297,89 +212,6 @@
         }
 
     return Op;
->>>>>>> 00b33a91
-    }
-
-inline IQIndexVal Spinless::
-getState(int i, const String& state) const
-    {
-    if(state == "Emp" || state == "0") 
-        {
-        return getSi(i)(1);
-        }
-    else 
-    if(state == "Occ" || state == "1") 
-        {
-        return getSi(i)(2);
-        }
-    else
-        {
-        Error("State " + state + " not recognized");
-        return getSi(i)(1);
-        }
-    }
-
-inline IQTensor Spinless::
-getOp(int i, const String& opname, const OptSet& opts) const
-    {
-    const
-    IQIndex s(si(i));
-    const
-    IQIndex sP = primed(s);
-
-    IQIndexVal Emp(s(1)),
-               EmpP(sP(1)),
-               Occ(s(2)),
-               OccP(sP(2));
-
-    IQTensor Op(conj(s),sP);
-
-    if(opname == "N" || opname == "n")
-        {
-        Op(Occ,OccP) = 1;
-        }
-    else
-    if(opname == "C")
-        {
-        Op(Occ,EmpP) = 1;
-        }
-    else
-    if(opname == "Cdag")
-        {
-        Op(Emp,OccP) = 1;
-        }
-    else
-    if(opname == "A")
-        {
-        Op(Occ,EmpP) = 1;
-        }
-    else
-    if(opname == "Adag")
-        {
-        Op(Emp,OccP) = 1;
-        }
-    else
-    if(opname == "F" || opname == "FermiPhase")
-        {
-        Op(Emp,EmpP) = 1;
-        Op(Occ,OccP) = -1;
-        }
-    else
-    if(opname == "projEmp")
-        {
-        Op(Emp,EmpP) = 1;
-        }
-    else
-    if(opname == "projOcc")
-        {
-        Op(Occ,OccP) = 1; 
-        }
-    else
-        {
-        Error("Operator " + opname + " name not recognized");
-        }
-
-    return Op;
     }
 
 #endif