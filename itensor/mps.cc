--- conflicted
+++ resolved
@@ -45,11 +45,7 @@
 MPSt(const Model& mod_,int maxmm, Real cut) 
     : 
     N_(mod_.N()), 
-<<<<<<< HEAD
     A_(mod_.N()+2), //idmrg may use A_[0] and A[N+1]
-=======
-    A_(mod_.N()+2),  //idmrg may use A_[0] and A[N+1]
->>>>>>> a4b86932
     l_orth_lim_(0),
     r_orth_lim_(mod_.N()+1),
     model_(&mod_), 
@@ -72,11 +68,7 @@
 MPSt(const InitState& initState,int maxmm, Real cut)
     : 
     N_(initState.model().N()),
-<<<<<<< HEAD
     A_(initState.model().N()+2), //idmrg may use A_[0] and A[N+1]
-=======
-    A_(initState.model().N()+2),
->>>>>>> a4b86932
     l_orth_lim_(0),
     r_orth_lim_(2),
     model_(&(initState.model())), 
@@ -94,45 +86,12 @@
 template MPSt<IQTensor>::
 MPSt(const InitState& initState,int maxmm, Real cut);
 
-<<<<<<< HEAD
-=======
-//This constructor is deprecated (EMS Sept 24, 2013)
-template <class Tensor>
-MPSt<Tensor>::
-MPSt(const Model& mod_, const InitState& initState,int maxmm, Real cut)
-    : 
-    N_(initState.model().N()),
-    A_(initState.model().N()+2),
-    l_orth_lim_(0),
-    r_orth_lim_(2),
-    is_ortho_(true),
-    model_(&(initState.model())), 
-    spectrum_(N_),
-    atb_(1),
-    writedir_("."),
-    do_write_(false)
-    { 
-    cutoff(cut);
-    maxm(maxmm);
-    init_tensors(A_,initState);
-    }
-template MPSt<ITensor>::
-MPSt(const Model& mod_, const InitState& initState,int maxmm, Real cut);
-template MPSt<IQTensor>::
-MPSt(const Model& mod_, const InitState& initState,int maxmm, Real cut);
-
->>>>>>> a4b86932
 template <class Tensor>
 MPSt<Tensor>::
 MPSt(const Model& model, std::istream& s)
     : 
     N_(model.N()), 
-<<<<<<< HEAD
     A_(model.N()+2), //idmrg may use A_[0] and A[N+1]
-=======
-    A_(model.N()+2), 
-    is_ortho_(false),
->>>>>>> a4b86932
     model_(&model),
     atb_(1),
     writedir_("."),
