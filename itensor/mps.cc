#include "mps.h"

template <class Tensor>
MPSt<Tensor>& MPSt<Tensor>::operator+=(const MPSt<Tensor>& other)
{
    primelinks(0,4);

    vector<Tensor> first(N), second(N);
    for(int i = 1; i < N; ++i)
    {
        IndexT l1 = this->RightLinkInd(i);
        IndexT l2 = other.RightLinkInd(i);
        IndexT r(l1.rawname());
        plussers(l1,l2,r,first[i],second[i]);
    }

    AAnc(1) = AA(1) * first[1] + other.AA(1) * second[1];
    for(int i = 2; i < N; ++i)
    {
        AAnc(i) = conj(first[i-1]) * AA(i) * first[i] + conj(second[i-1]) * other.AA(i) * second[i];
    }
    AAnc(N) = conj(first[N-1]) * AA(N) + conj(second[N-1]) * other.AA(N);

    noprimelink();

    position(N);
    position(1);

    return *this;
}
template
MPSt<ITensor>& MPSt<ITensor>::operator+=(const MPSt<ITensor>& other);
template
MPSt<IQTensor>& MPSt<IQTensor>::operator+=(const MPSt<IQTensor>& other);

void diag_denmat(const ITensor& rho, Real cutoff, int minm, int maxm, 
	    ITensor& nU, Vector& D, bool doRelCutoff, LogNumber refNorm)
{
    assert(rho.r() == 2);
    Index active = rho.index(1); active.noprime();

    if(!doRelCutoff) rho.scaleTo(refNorm);

    //Do the diagonalization
    Index ri = rho.index(1); ri.noprime();
    Matrix R,U; rho.toMatrix11(ri,ri.primed(),R);
    R *= -1.0; EigenValues(R,D,U); D *= -1.0;

    //Truncate
    Real err = 0.0;
    int mp = D.Length();
    while(mp > maxm || (err+D(mp) < cutoff*D(1) && mp > minm)) err += D(mp--);
    svdtruncerr = (D(1) == 0 ? 0.0 : err/D(1));
    if(showeigs)
<<<<<<< HEAD
    {
        cout << boost::format("\nKept %d states in diag_denmat\n")% mp;
        cout << boost::format("svdtruncerr = %.2E\n")%svdtruncerr;
=======
	{
	cout << "doRelCutoff is " << doRelCutoff << endl;
	cout << "refNorm is " << refNorm << endl;
        cout << format("\nKept %d states in diag_denmat\n")% mp;
        cout << format("svdtruncerr = %.2E\n")%svdtruncerr;
>>>>>>> 4c911e99
        int stop = min(D.Length(),10);
        cout << "Eigs: ";
        for(int j = 1; j <= stop; ++j)
        {
            cout << boost::format(D(j) > 1E-3 ? ("%.3f") : ("%.3E")) % D(j);
            cout << ((j != stop) ? ", " : "\n");
        }
    }

    D.ReduceDimension(mp); lastd = D;
    Index newmid(active.rawname(),mp,active.type());
    nU = ITensor(active,newmid,U.Columns(1,mp));
}

void diag_denmat(const IQTensor& rho, Real cutoff, int minm, int maxm, 
IQTensor& nU, Vector& eigs_kept, 
bool doRelCutoff = false, LogNumber refNorm = 1)
{
    IQIndex active = rho.finddir(Out);
    assert(active.primeLevel() == 0);

    vector<Matrix> mmatrix(rho.iten_size());
    vector<Vector> mvector(rho.iten_size());
    vector<Real> alleig;

    if(doRelCutoff)
	{
        DO_IF_DEBUG(cout << "Doing relative cutoff\n";)

        Real maxLogNum = -200;
        foreach(const ITensor& t, rho.itensors())
	    maxLogNum = max(maxLogNum,t.scale().logNum());
        assert(maxLogNum > -200);
        assert(maxLogNum <  200);
        refNorm = LogNumber(maxLogNum,1);
        DO_IF_DEBUG(cout << "refNorm = " << refNorm << endl; )
	}
    else
        DO_IF_DEBUG(cout << "Not doing relative cutoff\n";);

    //cerr << boost::format("refNorm = %.1E (lognum = %f, sign = %d)\n\n")
    //%Real(refNorm)%refNorm.logNum()%refNorm.sign();


    //1. Diagonalize each ITensor within rho
    int itenind = 0;
    for(IQTensor::const_iten_it it = rho.const_iten_begin(); it != rho.const_iten_end(); ++it)
	{
        const ITensor& t = *it;
        assert(t.index(1).noprime_equals(t.index(2)));
        //if(!t.index(1).noprime_equals(t.index(2)))
        //{ Print(rho); Print(t); Error("Non-symmetric ITensor in density matrix"); }

        t.scaleTo(refNorm);

        Matrix &U = GET(mmatrix,itenind);
        Vector &d = GET(mvector,itenind);

        //Diag ITensors within rho
        int n = t.index(1).m();
        Matrix M(n,n);
        t.toMatrix11NoScale(t.index(1),t.index(2),M);

        M *= -1;
        EigenValues(M,d,U);
        d *= -1;

        //if(itenind == 1) Print(U.t()*U);
        //Print(d);

        for(int j = 1; j <= n; ++j) 
            { alleig.push_back(d(j)); }
        ++itenind;
	}

    //2. Truncate eigenvalues

    //Sort all eigenvalues from smallest to largest
    //irrespective of quantum numbers
    sort(alleig.begin(),alleig.end());

    //Truncate
    Real e1 = max(alleig.back(),1.0e-60), docut = 0;
    //cerr << boost::format("e1 = %.10f\n")%e1;
    svdtruncerr = 0;
    int mdisc = 0, m = (int)alleig.size();
    if(m > minm)
    for(; mdisc < (int)alleig.size(); mdisc++, m--){
    if(((svdtruncerr += GET(alleig,mdisc)/e1) > cutoff && m <= maxm) 
       || m <= minm)
    { 
        if(mdisc > 0)
             { docut = (GET(alleig,mdisc-1) + GET(alleig,mdisc))*0.5; }
        else { docut = 0; }

        //Overshot by one, correct truncerr
        svdtruncerr -= GET(alleig,mdisc)/e1;

        break; 
    }}
    if(showeigs)
    {
        cout << boost::format("\nKept %d, discarded %d states in diag_denmat\n")
                        % m % mdisc;
        cout << boost::format("svdtruncerr = %.2E\n")%svdtruncerr;
        cout << boost::format("docut = %.2E\n")%docut;
        int s = alleig.size();
        int stop = s-min(s,10);
        cout << "Eigs: ";
        for(int j = s-1; j >= stop; --j)
        {
            cout << boost::format(alleig[j] > 1E-3 ? ("%.3f") : ("%.3E")) % alleig[j];
            cout << ((j != stop) ? ", " : "\n");
        }
    }

    assert(m <= maxm); 
    assert(m < 20000);

    //3. Construct orthogonalized IQTensor nU
    vector<ITensor> terms; terms.reserve(rho.iten_size());
    vector<inqn> iq; iq.reserve(rho.iten_size());
    itenind = 0;
    for(IQTensor::const_iten_it it = rho.const_iten_begin(); it != rho.const_iten_end(); ++it)
	{
        const ITensor& t = *it;
        //PrintDat(t);
        const Vector& thisD = GET(mvector,itenind);

        //cerr << "thisD = "; 
        //for(int j = 1; j <= thisD.Length(); ++j)
        //    cerr << boost::format("%.2E ")%thisD(j);
        //cerr << "\n";
        //Print(thisD.Length());

        int this_m = 1;
        for(; this_m <= thisD.Length(); ++this_m)
            if(thisD(this_m) < docut) { break; }
        --this_m; //since for loop overshoots by 1

        if(m == 0 && thisD.Length() >= 1) // zero mps, just keep one arb state
            { this_m = 1; m = 1; docut = 1; }

        if(this_m == 0) { ++itenind; continue; }

        //Print(this_m);

        Index nm("qlink",this_m);
        Index act = t.index(1).deprimed();
        iq.push_back(inqn(nm,active.qn(act)));

        Matrix UU = GET(mmatrix,itenind).Columns(1,this_m);

        //if(itenind == 1)
        //    Print(UU.t()*UU);

        ITensor term(act,nm); term.fromMatrix11(act,nm,UU); 
        //PrintDat(term);
        terms.push_back(term);

        ++itenind;
	}
    IQIndex newmid("qlink",iq,In);
    nU = IQTensor(active,newmid);
    foreach(const ITensor& t, terms) nU += t;

    eigs_kept.ReDimension(m);
    for(int i = 1; i <= m; ++i) eigs_kept(i) = GET(alleig,alleig.size()-i);
    lastd = eigs_kept;
} //void diag_denmat

template<class Tensor>
Vector tensorSVD(const Tensor& AA, Tensor& A, Tensor& B, 
Real cutoff, int minm, int maxm, Direction dir, 
bool doRelCutoff, LogNumber refNorm)
{
    typedef typename Tensor::IndexT IndexT;
    typedef typename Tensor::CombinerT CombinerT;

    if(AA.vec_size() == 0) 
    {
        A *= 0;
        B *= 0;
        Vector eigs(1); eigs = 1;
        return eigs;
        //Error("tensorSVD(Tensor): input tensor had zero size.");
    }

    IndexT mid = index_in_common(A,B,Link);
    if(mid.is_null()) mid = IndexT("mid");

    Tensor& to_orth = (dir==Fromleft ? A : B);
    Tensor& newoc   = (dir==Fromleft ? B : A);

    CombinerT comb;

    int unique_link = 0; //number of Links unique to to_orth
    for(int j = 1; j <= to_orth.r(); ++j) 
    { 
        const IndexT& I = to_orth.index(j);
        //if(I.type() == Link) debug2 = true;
        if(!(newoc.hasindex(I) || I == Tensor::ReImIndex 
             || I.type() == Virtual))
        {
            if(I.type() == Link) ++unique_link;
            //cerr << "Adding left index " << I << "\n";
            comb.addleft(I);
        }
        //debug2 = false;
    }

    //Check if we're at the edge
    if(unique_link == 0)
    {
        comb.init(mid.rawname());
        assert(comb.check_init());
        comb.product(AA,newoc);
        to_orth = comb; to_orth.conj();
        Vector eigs_kept(comb.right().m()); 
        eigs_kept = 1.0/comb.right().m();
        return eigs_kept; 
    }

    //Apply combiner
    comb.doCondense(true);
    comb.init(mid.rawname());
    Tensor AAc; comb.product(AA,AAc);

    assert(LogNumber(AAc.norm()).isFinite());

    if(LogNumber(AAc.norm()).isNan())
    {
        Print(LogNumber(AAc.norm()));
        Print(AAc.norm());
        PrintDat(AAc);
        Error("Norm was nan");
    }

    const IndexT& active = comb.right();

    Tensor rho;
    if(AAc.is_complex())
    {
        Tensor re,im;
        AAc.SplitReIm(re,im);
        rho = re; rho.conj(); rho.primeind(active);
        rho *= re;
        im *= conj(primeind(im,active));
        rho += im;
    }
    else 
    { 
        Tensor AAcc = conj(AAc); 
        AAcc.primeind(active); 
        rho = AAc*AAcc; 
    }
    assert(rho.r() == 2);

    Tensor U; Vector eigs_kept;
    diag_denmat(rho,cutoff,minm,maxm,U,eigs_kept,doRelCutoff,refNorm);

    comb.conj();
    comb.product(U,to_orth);
    newoc = conj(U) * AAc;

    return eigs_kept;
}
template Vector 
tensorSVD<ITensor>(const ITensor& AA, ITensor& A, ITensor& B, 
                   Real cutoff, int minm, int maxm, Direction dir, 
                   bool doRelCutoff, LogNumber refScale);
template Vector 
tensorSVD<IQTensor>(const IQTensor& AA, IQTensor& A, IQTensor& B, 
                   Real cutoff, int minm, int maxm, Direction dir, 
                   bool doRelCutoff, LogNumber refScale);

/*
Vector do_denmat_Real(const vector<IQTensor>& nA, const IQTensor& A, const IQTensor& B, IQTensor& U,
	Real cutoff, int minm,int maxm, Direction dir, bool donormalize, bool do_relative_cutoff)
{
    // Make a density matrix that is summed over the nA
    IQIndex mid = index_in_common(A,B,Link);
    if(mid.is_null()) mid = IQIndex("mid");

    int num_states = nA.size();
    if(num_states == 0) Error("zero size in do_denmat_Real(vector<IQTensor>)");

    const IQTensor& to_orth = (dir==Fromleft ? A : B);
    const IQTensor& newoc   = (dir==Fromleft ? B : A);

    int unique_link = 0;
    //Create combiner
    IQCombiner comb;
    foreach(const IQIndex& i, to_orth.iqinds())
    if(!(newoc.hasindex(i) || i == IQIndReIm || i.type() == Virtual))
    { 
        if(i.type() == Link) ++unique_link;
        comb.addleft(i); 
    }

    //Check if we're at the edge
    //bool edge_case = (to_orth.num_index(Link) <= 1 ? true : false);
    bool edge_case = (unique_link == 0 ? true : false);

    if(edge_case)
    {
        //Handle the right-edge/Fromright and left-edge/Fromleft
        //cases by simply turning the appropriate IQCombiner into
        //an IQTensor and using it as the new edge tensor

        //IQIndex newmid(mid.rawname(),Link,Out);

        comb.init(mid.rawname());

        U = comb; U.conj(); 

        Vector eigs_kept(comb.right().m()); eigs_kept = 1.0/comb.right().m();
        return eigs_kept; 
    }

    //Combine
    //IQIndex c(mid.rawname());
    //comb.init(c);
    comb.doCondense(false);
    comb.init(mid.rawname());
    IQIndex c = comb.right();
    vector<IQTensor> nnA; nnA.reserve(nA.size());
    foreach(const IQTensor& iqt, nA) nnA.push_back(iqt * comb);

    //Condense
    vector<IQTensor> ncA; ncA.reserve(nnA.size());
    IQIndex active("Condensed");
    Condenser cond(c,active);
    foreach(const IQTensor& iqt, nnA) ncA.push_back(iqt * cond);

    IQIndex activep(primeBoth,active,4);
    IQTensor rho;
    if(ncA.front().hasindex(IQIndReIm))
    {
        //Error("not doing complex 873249827");
        foreach(const IQTensor& iqt, ncA)
        {
            IQTensor iqtre,iqtim;
            iqt.SplitReIm(iqtre,iqtim);
            IQTensor iqtreconj = conj(iqtre), iqtimconj = conj(iqtim);
            iqtreconj.ind_inc_prime(active,4);
            //cout << "k = " << k << endl;
            //cout << "ncA[k] is " << ncA[k] << endl;
            //cout << "ncAconj is " << ncAconj << endl;
            IQTensor r = iqtre * iqtreconj;
            iqtimconj.ind_inc_prime(active,4);
            r += iqtim * iqtimconj;
            //cout << "r is " << r << endl;
            if(num_states == 1) rho = r;
            else                rho += r;
            //cout << "now rho is " << rho << endl;
        }
    }
    else
    {
        foreach(const IQTensor& iqt, ncA)
        {
            IQTensor iqtconj = conj(iqt);
            iqtconj.ind_inc_prime(active,4);
            IQTensor r = iqt * iqtconj;
            if(num_states == 1) rho = r;
            else                rho += r;
        }
    }
    if(rho.iten_size() == 0)
	{
        Error("rho iten_size is 0!!!");
	}

    rho *= 1.0/num_states;

    IQTensor nU; Vector eigs_kept;
    diag_denmat(rho,cutoff,minm,maxm,nU,eigs_kept);

    U = nU * cond * conj(comb);

    return eigs_kept;

} //void do_denmat_Real(const vector<IQTensor>& nA, ... )
*/

/* getCenterMatrix:
 * 
 *                    s                   s
 *                    |                   |
 * Decomposes A = -<--A-->- bond into -<--U-<-- -<--Lambda-->- bond
 *
 * A is replaced with the unitary U and Lambda is diagonal.
 * If A is the OC of an MPS, Lambda will contain the Schmidt weights. 
 *
 */
 /*
void getCenterMatrix(ITensor& A, const Index& bond, Real cutoff,int minm, int maxm, ITensor& Lambda, string newbondname = "")
{
    //Create combiner
    Combiner comb;
    foreach(const Index& i, A.indexn())
    if(!(i == bond || i == IndReIm || i.type() == Virtual))
    { 
        comb.addleft(i); 
    }
    foreach(const Index& i, A.index1())
    if(!(i == bond || i == IndReIm || i.type() == Virtual))
    { 
        comb.addleft(i); 
    }
    comb.init("combined");
    Index active = comb.right();

    //Apply combiner....
    //comb.init(active);
    ITensor Ac = comb * A;

    ITensor rho;
    if(Ac.is_complex())
    {
        ITensor re,im;
        Ac.SplitReIm(re,im);
        ITensor rec = conj(re), imc = conj(im);
        rec.primeind(active);
        rho = re * rec;
        imc.primeind(active);
        rho += im * imc;
    }
    else rho = Ac * primeind(Ac,active);
    assert(rho.r() == 2);

    //Diagonalize & truncate the density matrix
    ITensor Uc; Vector D; diag_denmat(rho,cutoff,minm,maxm,Uc,D);

    Lambda = conj(Uc) * Ac;
    A = Uc * comb; //should be conj(comb) with arrows

}
*/
<|MERGE_RESOLUTION|>--- conflicted
+++ resolved
@@ -52,17 +52,11 @@
     while(mp > maxm || (err+D(mp) < cutoff*D(1) && mp > minm)) err += D(mp--);
     svdtruncerr = (D(1) == 0 ? 0.0 : err/D(1));
     if(showeigs)
-<<<<<<< HEAD
-    {
-        cout << boost::format("\nKept %d states in diag_denmat\n")% mp;
-        cout << boost::format("svdtruncerr = %.2E\n")%svdtruncerr;
-=======
 	{
-	cout << "doRelCutoff is " << doRelCutoff << endl;
-	cout << "refNorm is " << refNorm << endl;
+	//cout << "doRelCutoff is " << doRelCutoff << endl;
+	//cout << "refNorm is " << refNorm << endl;
         cout << format("\nKept %d states in diag_denmat\n")% mp;
         cout << format("svdtruncerr = %.2E\n")%svdtruncerr;
->>>>>>> 4c911e99
         int stop = min(D.Length(),10);
         cout << "Eigs: ";
         for(int j = 1; j <= stop; ++j)
