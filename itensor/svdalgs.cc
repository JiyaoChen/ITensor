--- conflicted
+++ resolved
@@ -636,21 +636,12 @@
 diag_hermitian(ITensor rho, ITensor& U, ITensor& D,
                const Args& args)
     {
-<<<<<<< HEAD
-    const Real cutoff = opts.getReal("Cutoff",MIN_CUT);
-    const int maxm = opts.getInt("Maxm",MAX_M);
-    const int minm = opts.getInt("Minm",1);
-    const bool do_truncate = opts.getBool("Truncate",false);
-    const bool doRelCutoff = opts.getBool("DoRelCutoff",false);
-    const bool absoluteCutoff = opts.getBool("AbsoluteCutoff",false);
-=======
     const Real cutoff = args.getReal("Cutoff",MIN_CUT);
     const int maxm = args.getInt("Maxm",MAX_M);
     const int minm = args.getInt("Minm",1);
     const bool do_truncate = args.getBool("Truncate",false);
     const bool doRelCutoff = args.getBool("DoRelCutoff",false);
     const bool absoluteCutoff = args.getBool("AbsoluteCutoff",false);
->>>>>>> 3dd17f92
     const bool cplx = rho.isComplex();
 
 #ifdef DEBUG
@@ -724,11 +715,7 @@
     //    DD *= rho.scale().real();
     //    }
 
-<<<<<<< HEAD
-    if(opts.getBool("ShowEigs",false)) 
-=======
     if(args.getBool("ShowEigs",false)) 
->>>>>>> 3dd17f92
         {
         println("Before truncating, m = ",DD.Length());
         }
@@ -803,21 +790,12 @@
 diag_hermitian(IQTensor rho, IQTensor& U, IQTensor& D,
                const Args& args)
     {
-<<<<<<< HEAD
-    const Real cutoff = opts.getReal("Cutoff",MIN_CUT);
-    const int maxm = opts.getInt("Maxm",MAX_M);
-    const int minm = opts.getInt("Minm",1);
-    const bool do_truncate = opts.getBool("Truncate",false);
-    const bool doRelCutoff = opts.getBool("DoRelCutoff",false);
-    const bool absoluteCutoff = opts.getBool("AbsoluteCutoff",false);
-=======
     const Real cutoff = args.getReal("Cutoff",MIN_CUT);
     const int maxm = args.getInt("Maxm",MAX_M);
     const int minm = args.getInt("Minm",1);
     const bool do_truncate = args.getBool("Truncate",false);
     const bool doRelCutoff = args.getBool("DoRelCutoff",false);
     const bool absoluteCutoff = args.getBool("AbsoluteCutoff",false);
->>>>>>> 3dd17f92
     const bool cplx = rho.isComplex();
 
     if(rho.r() != 2)
