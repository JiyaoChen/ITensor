#include "core.h"
#include "model/spinhalf.h"
#include "model/spinone.h"
#include "hams/Heisenberg.h"
#include "input.h"
using boost::format;
using namespace std;

//
// DMRG sample code which reads its
// parameters from an input file
//
// See the sample input file "inputfile_dmrg_table"
// included in this folder
//

int main(int argc, char* argv[])
    {
    //Parse the input file
    if(argc != 2)
        {
        cout << "Usage: " << argv[0] << " inputfile_dmrg_table" << endl;
        return 0;
        }
    string infilename(argv[1]);
    InputFile infile(infilename);
    InputGroup basic(infile,"basic");

    //Read in individual parameters from the input file
    int N = 0;
    basic.GetIntM("N",N); //the 'M' stands for mandatory
    int nsweeps = 0;
    basic.GetIntM("nsweeps",nsweeps);
    int quiet = 1;
    basic.GetYesNo("quiet",quiet);

    // Read the sweeps parameters from a table.

    //Read in the sweeps table itself
    InputGroup table(basic,"sweeps");

    //Create the sweeps class & print
    Sweeps sweeps(nsweeps,table);
    cout << sweeps;

    //
    // Now set up a run a DMRG simulation 
    // with this Sweeps class
    //

    //SpinHalf model(N);
    SpinOne model(N);

    MPO H = Heisenberg(model);

    InitState initState(model);
    for(int i = 1; i <= N; ++i) 
<<<<<<< HEAD
        initState.set(i,(i%2==1 ? "Up" : "Dn"));
=======
        {
        if(i%2 == 1)
            initState.set(i,"Up");
        else
            initState.set(i,"Dn");
        }
>>>>>>> 00b33a91

    MPS psi(initState);

    cout << format("Initial energy = %.5f")%psiHphi(psi,H,psi) << endl;

    Real En = dmrg(psi,H,sweeps,Opt("Quiet",quiet));

    cout << format("\nGround State Energy = %.10f")%En << endl;

    return 0;
    }<|MERGE_RESOLUTION|>--- conflicted
+++ resolved
@@ -55,16 +55,12 @@
 
     InitState initState(model);
     for(int i = 1; i <= N; ++i) 
-<<<<<<< HEAD
-        initState.set(i,(i%2==1 ? "Up" : "Dn"));
-=======
         {
         if(i%2 == 1)
             initState.set(i,"Up");
         else
             initState.set(i,"Dn");
         }
->>>>>>> 00b33a91
 
     MPS psi(initState);
 
