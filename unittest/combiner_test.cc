#include "test.h"
#include "combiner.h"

<<<<<<< HEAD
using namespace itensor;

//struct CombinerDefaults
//{
//    const Index s1,s2,s3,s4,
//          s1P,s2P,s3P,s4P,
//          l1,l2,l3,l4,l5,l6,l7,l8,
//          a1,a2,a3,a4,
//          b2,b3,b4,b5;
//
//    CombinerDefaults() :
//    s1(Index("s1",2,Site)),
//    s2(Index("s2",2,Site)),
//    s3(Index("s3",2,Site)),
//    s4(Index("s4",2,Site)),
//    s1P(prime(s1)),
//    s2P(prime(s2)),
//    s3P(prime(s3)),
//    s4P(prime(s4)),
//    l1(Index("l1",2)),
//    l2(Index("l2",2)),
//    l3(Index("l3",2)),
//    l4(Index("l4",2)),
//    l5(Index("l5",2)),
//    l6(Index("l6",2)),
//    l7(Index("l7",2)),
//    l8(Index("l8",2)),
//    a1(Index("a1")),
//    a2(Index("a2")),
//    a3(Index("a3")),
//    a4(Index("a4")),
//    b2(Index("b2",2)),
//    b3(Index("b3",3)),
//    b4(Index("b4",4)),
//    b5(Index("b5",5))
//    {
//
//    }
//
//    ~CombinerDefaults() { }
//
//};

=======
>>>>>>> a7c7ec38
TEST_CASE("CombinerTest")
{
    Index s1("s1",2,Site);
    Index s2("s2",2,Site);
    Index s3("s3",2,Site);
    Index s4("s4",2,Site);
<<<<<<< HEAD
    Index s1P(prime(s1));
    Index s2P(prime(s2));
    Index s3P(prime(s3));
    Index s4P(prime(s4));
=======
    Index s1P(primed(s1));
    Index s2P(primed(s2));
    Index s3P(primed(s3));
    Index s4P(primed(s4));
>>>>>>> a7c7ec38
    Index l1("l1",2);
    Index l2("l2",2);
    Index l3("l3",2);
    Index l4("l4",2);
    Index l5("l5",2);
    Index l6("l6",2);
    Index l7("l7",2);
    Index l8("l8",2);
    Index a1("a1");
    Index a2("a2");
    Index a3("a3");
    Index a4("a4");
    Index b2("b2",2);
    Index b3("b3",3);
    Index b4("b4",4);
    Index b5("b5",5);

SECTION("Constructors")
{

    Combiner c1;

    Combiner c2(l1,a1,l2);

    c2.init();

    CHECK(c2.isInit());
    CHECK(hasindex(c2,l1));
    CHECK(hasindex(c2,a1));
    CHECK(hasindex(c2,l2));
    CHECK_EQUAL(c2.right().m(),l1.m()*a1.m()*l2.m());

}

SECTION("addLeft")
{
    Combiner c1;

    c1.addleft(l2);
    c1.addleft(a2);
    c1.addleft(l3);
    c1.addleft(l4);

    CHECK(hasindex(c1,l2));
    CHECK(hasindex(c1,l3));
    CHECK(hasindex(c1,a2));
    CHECK(hasindex(c1,l4));

    c1.init("cname");

    CHECK_EQUAL(c1.right().name(),"cname");
    CHECK_EQUAL(c1.right().m(),l2.m()*l3.m()*l4.m()*a2.m());

}

SECTION("Product")
{

    ITensor A(a1,b3,l2,a4,l3);
    A.randomize();

    Combiner c; 
    c.addleft(b3);
    c.addleft(l3);
    c.addleft(a1);

    c.init();
    Index r = c.right();

    ITensor cA = c * A;

    CHECK(hasindex(cA,l2));
    CHECK(hasindex(cA,a4));
    CHECK(hasindex(cA,r));
    CHECK(!hasindex(cA,b3));
    CHECK(!hasindex(cA,l3));
    CHECK(!hasindex(cA,a1));

    CHECK_CLOSE(A(l2(1),l3(1),b3(1)),cA(l2(1),r(1)),1E-10);
    CHECK_CLOSE(A(l2(1),l3(1),b3(2)),cA(l2(1),r(2)),1E-10);
    CHECK_CLOSE(A(l2(1),l3(1),b3(3)),cA(l2(1),r(3)),1E-10);
    CHECK_CLOSE(A(l2(1),l3(2),b3(1)),cA(l2(1),r(4)),1E-10);
    CHECK_CLOSE(A(l2(1),l3(2),b3(2)),cA(l2(1),r(5)),1E-10);
    CHECK_CLOSE(A(l2(1),l3(2),b3(3)),cA(l2(1),r(6)),1E-10);

    ITensor ucA = c * cA;

    CHECK(hasindex(ucA,a1));
    CHECK(hasindex(ucA,b3));
    CHECK(hasindex(ucA,l2));
    CHECK(hasindex(ucA,a4));
    CHECK(hasindex(ucA,l3));
    CHECK(!hasindex(ucA,r));

    for(int k2 = 1; k2 <= 2; ++k2)
    for(int k3 = 1; k3 <= 2; ++k3)
    for(int j3 = 1; j3 <= 2; ++j3)
    {
        CHECK_CLOSE(ucA(l2(k2),l3(k3),b3(j3)),A(l2(k2),l3(k3),b3(j3)),1E-10);
    }

    ITensor B(a1,b3,a3,l2,a4,l3);
    B.randomize();

    Combiner c2; 
    c2.addleft(a3);
    c2.addleft(a1);

    ITensor cB = c2 * B;

    Index r2 = c2.right();

    CHECK(hasindex(cB,b3));
    CHECK(hasindex(cB,l2));
    CHECK(hasindex(cB,a4));
    CHECK(hasindex(cB,l3));
    CHECK(!hasindex(cB,a3));
    CHECK(!hasindex(cB,a1));

    for(int k2 = 1; k2 <= 2; ++k2)
    for(int k3 = 1; k3 <= 2; ++k3)
    for(int j3 = 1; j3 <= 2; ++j3)
    {
        CHECK_CLOSE(cB(b3(j3),l2(k2),l3(k3)),B(b3(j3),l2(k2),l3(k3)),1E-10);
    }

}

}<|MERGE_RESOLUTION|>--- conflicted
+++ resolved
@@ -1,69 +1,19 @@
 #include "test.h"
 #include "combiner.h"
 
-<<<<<<< HEAD
 using namespace itensor;
 
-//struct CombinerDefaults
-//{
-//    const Index s1,s2,s3,s4,
-//          s1P,s2P,s3P,s4P,
-//          l1,l2,l3,l4,l5,l6,l7,l8,
-//          a1,a2,a3,a4,
-//          b2,b3,b4,b5;
-//
-//    CombinerDefaults() :
-//    s1(Index("s1",2,Site)),
-//    s2(Index("s2",2,Site)),
-//    s3(Index("s3",2,Site)),
-//    s4(Index("s4",2,Site)),
-//    s1P(prime(s1)),
-//    s2P(prime(s2)),
-//    s3P(prime(s3)),
-//    s4P(prime(s4)),
-//    l1(Index("l1",2)),
-//    l2(Index("l2",2)),
-//    l3(Index("l3",2)),
-//    l4(Index("l4",2)),
-//    l5(Index("l5",2)),
-//    l6(Index("l6",2)),
-//    l7(Index("l7",2)),
-//    l8(Index("l8",2)),
-//    a1(Index("a1")),
-//    a2(Index("a2")),
-//    a3(Index("a3")),
-//    a4(Index("a4")),
-//    b2(Index("b2",2)),
-//    b3(Index("b3",3)),
-//    b4(Index("b4",4)),
-//    b5(Index("b5",5))
-//    {
-//
-//    }
-//
-//    ~CombinerDefaults() { }
-//
-//};
 
-=======
->>>>>>> a7c7ec38
 TEST_CASE("CombinerTest")
 {
     Index s1("s1",2,Site);
     Index s2("s2",2,Site);
     Index s3("s3",2,Site);
     Index s4("s4",2,Site);
-<<<<<<< HEAD
     Index s1P(prime(s1));
     Index s2P(prime(s2));
     Index s3P(prime(s3));
     Index s4P(prime(s4));
-=======
-    Index s1P(primed(s1));
-    Index s2P(primed(s2));
-    Index s3P(primed(s3));
-    Index s4P(primed(s4));
->>>>>>> a7c7ec38
     Index l1("l1",2);
     Index l2("l2",2);
     Index l3("l3",2);
