--- conflicted
+++ resolved
@@ -1,12 +1,7 @@
 #include "test.h"
 #include "iqtensor.h"
 
-<<<<<<< HEAD
 using namespace itensor;
-=======
-using namespace std;
->>>>>>> a7c7ec38
-
 typedef IndexSet<IQIndex>
 IQIndexSet;
 
@@ -160,7 +155,6 @@
     CHECK_EQUAL(P->r(),3);
     }
 
-<<<<<<< HEAD
 SECTION("Contraction")
     {
     IQIndexSet is1(S1,L1,L3),
@@ -186,32 +180,5 @@
     CHECK(hasindex(res2,s2u));
     CHECK(hasindex(res2,l2dd));
     }
-=======
-//SECTION("Contraction")
-//    {
-//    IQIndexSet is1(S1,L1,L3),
-//               is2(L1,L2,L3,S2);
-//
-//    IQIndexSet res = is1 * is2;
-//
-//    CHECK(hasindex(res,S1));
-//    CHECK(!hasindex(res,L1));
-//    CHECK(!hasindex(res,L3));
-//    CHECK(hasindex(res,L2));
-//    CHECK(hasindex(res,S2));
-//
-//    IndexSet<Index> is3(s1u,l1u,l2uu,s1d),
-//                    is4(s1d,s2u,l2dd,l1u);
-//
-//    IndexSet<Index> res2 = is3 * is4;
-//
-//    CHECK(hasindex(res2,s1u));
-//    CHECK(!hasindex(res2,l1u));
-//    CHECK(hasindex(res2,l2uu));
-//    CHECK(!hasindex(res2,s1d));
-//    CHECK(hasindex(res2,s2u));
-//    CHECK(hasindex(res2,l2dd));
-//    }
->>>>>>> a7c7ec38
 
 }