#include "test.h"

#include "global.h"
#include "math.h"
<<<<<<< HEAD
#include "matrix.h"
=======
>>>>>>> a7c7ec38

using namespace itensor;
using namespace std;

Real
sqr(Real x) { return x*x; }

TEST_CASE("MatrixTest")
{

int N = 20;

SECTION("MatrixVectorMultiply")
    {
    const int N = 10;

    Matrix M(N,N);
    M.Randomize();
    M *= -0.23451;

    Vector V(10);
    V.Randomize();
    V *= 1.83235;

    Vector R1 = M * V;

    const Real fac = -2.24;
    Vector R2 = (fac*M.t()) * V;

    for(int r = 1; r <= M.Nrows(); ++r)
        {
        Real val1 = 0,
             val2 = 0;
        for(int c = 1; c <= M.Ncols(); ++c)
            {
            val1 += M(r,c)*V(c);
            val2 += fac*M(c,r)*V(c);
            }
        REQUIRE(fabs(val1-R1(r)) < 1E-5);
        REQUIRE(fabs(val2-R2(r)) < 1E-5);
        }

    }

SECTION("TestEigenValues")
    {
    Matrix A(N,N);
    A.Randomize();
    //A must be symmetric
    A += A.t();

    Matrix U;
    Vector D;
    EigenValues(A,D,U);

    for(int j = 1; j <= N; ++j)
        {
        Vector diff = D(j)*U.Column(j);
        diff -= A*U.Column(j);
        REQUIRE(Norm(diff) < 1E-10);
        }
    }


SECTION("TestSVD")
    {
    int n = 200, m = 400;
    Matrix A(n,m);
    Matrix dd(n,n); dd = 0.0;
    for(int i = 1; i <= n; i++)
        {
        Real eig = pow(0.5,5*(i-1));
        dd(i,i) = eig;
        }
    Matrix uu(n,n), vv(n,m);
    uu.Randomize(); vv.Randomize();
    A = uu * dd * vv;

    Matrix U,V;  Vector D;
    SVD(A,U,D,V);

    Matrix DD(n,n); DD = 0.0; DD.Diagonal() = D;
    Matrix err = A - U * DD * V;
    Real sumerrsq = Trace(err * err.t());
    REQUIRE(sumerrsq < 1E-12);
    }

SECTION("TestSVDComplex")
    {
    const int n = 10,
              m = 20;
    Matrix Are(n,m),
           Aim(n,m);

    Are.Randomize();
    Aim.Randomize();

    Matrix Ure,Uim,Vre,Vim;
    Vector D;
    SVDComplex(Are,Aim,Ure,Uim,D,Vre,Vim);

    Matrix DD(D.Length(),D.Length()); DD = 0;
    for(int i = 1; i <= D.Length(); ++i) DD(i,i) = D(i);

    Matrix ReDiff = Are-(Ure*DD*Vre-Uim*DD*Vim);
    Matrix ImDiff = Aim-(Ure*DD*Vim+Uim*DD*Vre);

    REQUIRE(Norm(ReDiff.TreatAsVector()) < 1E-10);
    REQUIRE(Norm(ImDiff.TreatAsVector()) < 1E-10);

    //
    // Check nrows > ncols case
    //
    Matrix Bre(m,n),
           Bim(m,n);
    Bre.Randomize();
    Bim.Randomize();
    SVDComplex(Bre,Bim,Ure,Uim,D,Vre,Vim);
    DD = 0;
    for(int i = 1; i <= D.Length(); ++i) DD(i,i) = D(i);

    ReDiff = Bre-(Ure*DD*Vre-Uim*DD*Vim);
    ImDiff = Bim-(Ure*DD*Vim+Uim*DD*Vre);

    REQUIRE(Norm(ReDiff.TreatAsVector()) < 1E-10);
    REQUIRE(Norm(ImDiff.TreatAsVector()) < 1E-10);
    }

SECTION("TestRecursiveComplexSVD")
    {
    const int n = 100,
              m = 300;
    Matrix Are(n,m),
           Aim(n,m);

    Are.Randomize();
    Aim.Randomize();

    Matrix Ure,Uim,Vre,Vim;
    Vector D;
    SVD(Are,Aim,Ure,Uim,D,Vre,Vim,1E-4);

    Matrix DD(n,n); 
    DD = 0.0; 
    DD.Diagonal() = D;

    Matrix err_re = Are - (Ure*DD*Vre - Uim*DD*Vim);
    Matrix err_im = Aim - (Ure*DD*Vim + Uim*DD*Vre);
    Real sumerrsq = Trace(err_re * err_re.t() + err_im * err_im.t());
    REQUIRE(sumerrsq < 1E-12);
    }

SECTION("TestHermitianEigs")
    {
    const int n = 40;
    Matrix Are(n,n),
           Aim(n,n);

    Are.Randomize();
    Aim.Randomize();
    Are = Are + Are.t();
    Aim = Aim - Aim.t();

    Matrix Ure,Uim;
    Vector D;
    HermitianEigenvalues(Are,Aim,D,Ure,Uim);

    Matrix DD(D.Length(),D.Length());
    DD = 0;
    for(int i = 1; i <= D.Length(); ++i) 
        DD(i,i) = D(i);

    Matrix ReDiff = Are-(Ure*DD*Ure.t()+Uim*DD*Uim.t());
    Matrix ImDiff = Aim-(-Ure*DD*Uim.t()+Uim*DD*Ure.t());

    REQUIRE(Norm(ReDiff.TreatAsVector()) < 1E-10);
    REQUIRE(Norm(ImDiff.TreatAsVector()) < 1E-10);
    }

SECTION("TestRealDiag")
    {
    const int N = 100;
    Matrix A(N,N);

    //A(1,1) = 0.979413;
    //A(1,2) = 0.2018691;
    //A(2,1) = -0.921685;
    //A(2,2) = 0.387939;
    //A *= 1./sqrt(2);
    A.Randomize();

    //cout << "A = \n" << A << endl;

    Matrix Ure,Uim;
    Vector Dre,Dim;
    GenEigenValues(A,Dre,Dim,Ure,Uim);

    //cout << "Dre = \n" << Dre << endl;
    //cout << "Dim = \n" << Dim << endl;

    //cout << "Ure = \n" << Ure << endl;
    //cout << "Uim = \n" << Uim << endl;

    Matrix DDr(N,N),
           DDi(N,N);
    DDr = 0;
    DDi = 0;
    for(int i = 1; i <= N; ++i) 
        {
        DDr(i,i) = Dre(i);
        DDi(i,i) = Dim(i);
        }

    //Act A onto U and compare to D*U,
    //separating real and imaginary pieces

    //cout << "Re[A*U] = \n" <<  (A*Ure) << endl;
    //cout << "Re[U*D] = \n" << (Ure*DDr-Uim*DDi) << endl;

    Matrix ReDiff = A*Ure - (Ure*DDr-Uim*DDi);
    Matrix ImDiff = A*Uim - (Ure*DDi+Uim*DDr);

    //cout << (Norm(ReDiff.TreatAsVector())) << endl;
    REQUIRE(Norm(ReDiff.TreatAsVector()) < 1E-12);
    REQUIRE(Norm(ImDiff.TreatAsVector()) < 1E-12);
    }

SECTION("TestNormalMatrixDiag")
    {
    //
    // For a normal matrix A such that A.t()*A == A*A.t()
    // the eigenvectors should be orthonormal such that
    // U is unitary and
    // A = U*D*U^\dagger
    //
    const int N = 3;
    Matrix A(N,N);
    A = 0;

    //A(1,1) = 1.;
    //A(1,2) = 1.;
    //A(2,1) = -1.;
    //A(2,2) = 1.;
    //A *= 1./sqrt(2);

    //
    // Example of a matrix A that is normal i.e. A.t()*A == A*A.t()
    // but is not unitary, symmetric, or anti-symmetric
    //
    A = 0;
    A(1,1) = 1.;
    A(1,2) = 1.;
    A(2,2) = 1.;
    A(2,3) = 1.;
    A(3,1) = 1.;
    A(3,3) = 1.;

    //cout << "A = \n" << A << endl;

    Matrix Ure,Uim;
    Vector Dre,Dim;
    GenEigenValues(A,Dre,Dim,Ure,Uim);

    //cout << "Dre = \n" << Dre << endl;
    //cout << "Dim = \n" << Dim << endl;

    //cout << "Ure = \n" << Ure << endl;
    //cout << "Uim = \n" << Uim << endl;

    Matrix DDr(N,N),
           DDi(N,N);
    DDr = 0;
    DDi = 0;
    for(int i = 1; i <= N; ++i) 
        {
        DDr(i,i) = Dre(i);
        DDi(i,i) = Dim(i);
        }

    Matrix ReDiff = A - (Ure*DDr*Ure.t()+Ure*DDi*Uim.t()+Uim*DDr*Uim.t()-Uim*DDi*Ure.t());
    Matrix ImPart = -Ure*DDr*Uim.t()+Ure*DDi*Ure.t()+Uim*DDr*Ure.t()+Uim*DDi*Uim.t();

    //cout << (Norm(ReDiff.TreatAsVector())) << endl;
    //cout << (Norm(ImPart.TreatAsVector())) << endl;
    REQUIRE(Norm(ReDiff.TreatAsVector()) < 1E-12);
    REQUIRE(Norm(ImPart.TreatAsVector()) < 1E-12);
    }

SECTION("ComplexOrthog")
    {
    //
    // For a normal matrix A such that A.t()*A == A*A.t()
    // the eigenvectors should be orthonormal such that
    // U is unitary and
    // A = U*D*U^\dagger
    //
    const int N = 40;
    Matrix R(N,N),
           I(N,N);

    R.Randomize();
    I.Randomize();

    //cout << "R = \n" << R << endl;
    //cout << "I = \n" << I << endl;

    Orthog(R,I);

    //cout << "R = \n" << R << endl;
    //cout << "I = \n" << I << endl;

    Matrix Ore = R.t()*R + I.t()*I;
    //cout << "Ore = \n" << Ore << endl;

    Matrix Oim = R.t()*I - I.t()*R;
    //cout << "Oim = \n" << Oim << endl;

    Real re_err = 0;
    for(int r = 1; r <= N; ++r)
    for(int c = r+1; c <= N; ++c)
        {
        re_err += fabs(Ore(r,c));
        }

    for(int j = 1; j <= N; ++j)
        REQUIRE(fabs(Ore(j,j)-1) < 1E-12);


    REQUIRE(re_err < 1E-12);
    REQUIRE(Norm(Oim.TreatAsVector()) < 1E-12);
    }

SECTION("RectQR")
    {
    const
    int r = 4,
        c = 10,
        m = min(r,c);

    Matrix M(r,c);
    M.Randomize();

    //cout << "M = \n" << M << endl;

    Matrix Q,
           R;
    QRDecomp(M,Q,R);

    Matrix I(m,m);
    I = 0;
    I.Diagonal() = 1;

    //cout << "R = \n" << R << endl;
    //cout << "Q = \n" << Q << endl;
    //cout << "Q.t()*Q = \n" << Q.t()*Q << endl;
    //cout << "Q*R-M = \n" << (Q*R-M) << endl;

    //Check that diagonal elems of R are > 0
    //for(int j = 1; j <= m; ++j)
    //    {
    //    REQUIRE(R(j,j) > 0);
    //    if(R(j,j) <= 0) printfln("R(%d,%d) = %.5E"),j,j, R(j,j) << endl;
    //    }

    REQUIRE(Norm(Matrix(Q*R-M).TreatAsVector()) < 1E-14);
    REQUIRE(Norm(Matrix(Q.t()*Q-I).TreatAsVector()) < 1E-14);
<<<<<<< HEAD
    }

SECTION("ComplexEV")
    {
    const int N = 40;
    Matrix R(N,N),
           I(N,N);

    R.Randomize();
    I.Randomize();

    Matrix VR(N,N),
           VI(N,N);

    Vector eR(N),
           eI(N);

    ComplexEigenvalues(R,I,eR,eI,VR,VI);

    Matrix PR = R*VR - I*VI,
           PI = R*VI + I*VR;

    for(int j = 1; j <= N; ++j)
        {
        //jth eigenvector
        VectorRef vR = VR.Column(j),
                  vI = VI.Column(j);

        //Matrix times eigenvector
        Vector pR = R*vR-I*vI,
               pI = R*vI+I*vR;

        //Eigenvalue time eigenvector
        Vector zR = eR(j)*vR - eI(j)*vI,
               zI = eR(j)*vI + eI(j)*vR;

        //Should be the same
        Real nrm = 0;
        nrm += sqr(Norm(pR-zR));
        nrm += sqr(Norm(pI-zI));
        nrm = sqrt(nrm);

        REQUIRE(nrm < 1E-12);
        }
=======
>>>>>>> a7c7ec38
    }
}

<<<<<<< HEAD
=======
}
>>>>>>> a7c7ec38
<|MERGE_RESOLUTION|>--- conflicted
+++ resolved
@@ -2,10 +2,7 @@
 
 #include "global.h"
 #include "math.h"
-<<<<<<< HEAD
 #include "matrix.h"
-=======
->>>>>>> a7c7ec38
 
 using namespace itensor;
 using namespace std;
@@ -372,7 +369,6 @@
 
     REQUIRE(Norm(Matrix(Q*R-M).TreatAsVector()) < 1E-14);
     REQUIRE(Norm(Matrix(Q.t()*Q-I).TreatAsVector()) < 1E-14);
-<<<<<<< HEAD
     }
 
 SECTION("ComplexEV")
@@ -417,12 +413,5 @@
 
         REQUIRE(nrm < 1E-12);
         }
-=======
->>>>>>> a7c7ec38
-    }
-}
-
-<<<<<<< HEAD
-=======
-}
->>>>>>> a7c7ec38
+    }
+}