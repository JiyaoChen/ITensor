--- conflicted
+++ resolved
@@ -85,22 +85,10 @@
     ITensor udz(l1u,s1d,mid10z);
     udz.randomize();
     L += udz;
-<<<<<<< HEAD
 
     ITensor duz(l1d,s1u,mid10z);
     duz.randomize();
     L += duz;
-
-=======
-
-    ITensor duz(l1d,s1u,mid10z);
-    duz.randomize();
-    L += duz;
-
->>>>>>> a7c7ec38
-    ITensor zdd(l10,s1d,mid10d);
-    zdd.randomize();
-    L += zdd;
     }
 L *= 1./L.norm();
 l = L.toITensor();
@@ -118,7 +106,6 @@
     ITensor duz(mid10d,s2u,l20);
     duz.randomize();
     R += duz;
-<<<<<<< HEAD
 
     ITensor zdu(mid10z,s2d,l2u);
     zdu.randomize();
@@ -127,16 +114,6 @@
 R *= 1./R.norm();
 r = R.toITensor();
 
-=======
-
-    ITensor zdu(mid10z,s2d,l2u);
-    zdu.randomize();
-    R += zdu;
-    }
-R *= 1./R.norm();
-r = R.toITensor();
-
->>>>>>> a7c7ec38
 Psi = L;
 Psi *= R;
 
@@ -549,7 +526,6 @@
     }
 
 
-<<<<<<< HEAD
 SECTION("EigDecomp")
     {
     Index i("i",4),
@@ -597,7 +573,4 @@
 
     CHECK((M*V - prime(V)*D).norm() < 1E-11);
     }
-
-=======
->>>>>>> a7c7ec38
 }